# Importing the Database

The following instructions explain how to create a Nominatim database
from an OSM planet file. It is assumed that you have already successfully
installed the Nominatim software itself and the `nominatim` tool can be found
in your `PATH`. If this is not the case, return to the
[installation page](Installation.md).

## Creating the project directory

Before you start the import, you should create a project directory for your
new database installation. This directory receives all data that is related
to a single Nominatim setup: configuration, extra data, etc. Create a project
directory apart from the Nominatim software and change into the directory:

```
mkdir ~/nominatim-planet
cd ~/nominatim-planet
```

In the following, we refer to the project directory as `$PROJECT_DIR`. To be
able to copy&paste instructions, you can export the appropriate variable:

```
export PROJECT_DIR=~/nominatim-planet
```

The Nominatim tool assumes per default that the current working directory is
the project directory but you may explicitly state a different directory using
the `--project-dir` parameter. The following instructions assume that you run
all commands from the project directory.

!!! tip "Migration Tip"

    Nominatim used to be run directly from the build directory until version 3.6.
    Essentially, the build directory functioned as the project directory
    for the database installation. This setup still works and can be useful for
    development purposes. It is not recommended anymore for production setups.
    Create a project directory that is separate from the Nominatim software.

### Configuration setup in `.env`

The Nominatim server can be customized via an `.env` configuration file in the
project directory. This is a file in [dotenv](https://github.com/theskumar/python-dotenv)
format which looks the same as variable settings in a standard shell environment.
You can also set the same configuration via environment variables. All
settings have a `NOMINATIM_` prefix to avoid conflicts with other environment
variables.

There are lots of configuration settings you can tweak. Have a look
at `settings/env.default` for a full list. Most should have a sensible default.

#### Flatnode files

If you plan to import a large dataset (e.g. Europe, North America, planet),
you should also enable flatnode storage of node locations. With this
setting enabled, node coordinates are stored in a simple file instead
of the database. This will save you import time and disk storage.
Add to your `.env`:

    NOMINATIM_FLATNODE_FILE="/path/to/flatnode.file"

Replace the second part with a suitable path on your system and make sure
the directory exists. There should be at least 75GB of free space.

## Downloading additional data

### Wikipedia/Wikidata rankings

Wikipedia can be used as an optional auxiliary data source to help indicate
the importance of OSM features. Nominatim will work without this information
but it will improve the quality of the results if this is installed.
This data is available as a binary download. Put it into your project directory:

    cd $PROJECT_DIR
    wget https://www.nominatim.org/data/wikimedia-importance.sql.gz

The file is about 400MB and adds around 4GB to the Nominatim database.

!!! tip
    If you forgot to download the wikipedia rankings, you can also add
    importances after the import. Download the files, then run
    `nominatim refresh --wiki-data --importance`. Updating importances for
    a planet can take a couple of hours.

### External postcodes

Nominatim can use postcodes from an external source to improve searching with
postcodes. We provide precomputed postcodes sets for the US (using TIGER data)
and the UK (using the [CodePoint OpenData set](https://osdatahub.os.uk/downloads/open/CodePointOpen).
This data can be optionally downloaded into the project directory:

    cd $PROJECT_DIR
    wget https://www.nominatim.org/data/gb_postcodes.csv.gz
    wget https://www.nominatim.org/data/us_postcodes.csv.gz

You can also add your own custom postcode sources, see
[Customization of postcodes](Customization.md#external-postcode-data).

## Choosing the data to import

In its default setup Nominatim is configured to import the full OSM data
set for the entire planet. Such a setup requires a powerful machine with
at least 64GB of RAM and around 900GB of SSD hard disks. Depending on your
use case there are various ways to reduce the amount of data imported. This
section discusses these methods. They can also be combined.

### Using an extract

If you only need geocoding for a smaller region, then precomputed OSM extracts
are a good way to reduce the database size and import time.
[Geofabrik](https://download.geofabrik.de) offers extracts for most countries.
They even have daily updates which can be used with the update process described
[in the next section](../Update). There are also
[other providers for extracts](https://wiki.openstreetmap.org/wiki/Planet.osm#Downloading).

Please be aware that some extracts are not cut exactly along the country
boundaries. As a result some parts of the boundary may be missing which means
that Nominatim cannot compute the areas for some administrative areas.

### Dropping Data Required for Dynamic Updates

About half of the data in Nominatim's database is not really used for serving
the API. It is only there to allow the data to be updated from the latest
changes from OSM. For many uses these dynamic updates are not really required.
If you don't plan to apply updates, you can run the import with the
`--no-updates` parameter. This will drop the dynamic part of the database as
soon as it is not required anymore.

You can also drop the dynamic part later using the following command:

```
nominatim freeze
```

Note that you still need to provide for sufficient disk space for the initial
import. So this option is particularly interesting if you plan to transfer the
database or reuse the space later.

### Reverse-only Imports

If you only want to use the Nominatim database for reverse lookups or
if you plan to use the installation only for exports to a
[photon](https://photon.komoot.de/) database, then you can set up a database
without search indexes. Add `--reverse-only` to your setup command above.

This saves about 5% of disk space.

### Filtering Imported Data

Nominatim normally sets up a full search database containing administrative
boundaries, places, streets, addresses and POI data. There are also other
import styles available which only read selected data:

* **settings/import-admin.style**
  Only import administrative boundaries and places.
* **settings/import-street.style**
  Like the admin style but also adds streets.
* **settings/import-address.style**
  Import all data necessary to compute addresses down to house number level.
* **settings/import-full.style**
  Default style that also includes points of interest.
* **settings/import-extratags.style**
  Like the full style but also adds most of the OSM tags into the extratags
  column.

The style can be changed with the configuration `NOMINATIM_IMPORT_STYLE`.

To give you an idea of the impact of using the different styles, the table
below gives rough estimates of the final database size after import of a
2020 planet and after using the `--drop` option. It also shows the time
needed for the import on a machine with 64GB RAM, 4 CPUS and NVME disks.
Note that the given sizes are just an estimate meant for comparison of
style requirements. Your planet import is likely to be larger as the
OSM data grows with time.

style     | Import time  |  DB size   |  after drop
----------|--------------|------------|------------
admin     |    4h        |  215 GB    |   20 GB
street    |   22h        |  440 GB    |  185 GB
address   |   36h        |  545 GB    |  260 GB
full      |   54h        |  640 GB    |  330 GB
extratags |   54h        |  650 GB    |  340 GB

You can also customize the styles further.
A [description of the style format](../develop/Import.md#configuring-the-import) 
can be found in the development section.

## Initial import of the data

!!! danger "Important"
    First try the import with a small extract, for example from
    [Geofabrik](https://download.geofabrik.de).

Download the data to import. Then issue the following command
from the **build directory** to start the import:

```sh
nominatim import --osm-file <data file> 2>&1 | tee setup.log
```

### Notes on full planet imports

Even on a perfectly configured machine
the import of a full planet takes around 2 days. Once you see messages
with `Rank .. ETA` appear, the indexing process has started. This part takes
the most time. There are 30 ranks to process. Rank 26 and 30 are the most complex.
They take each about a third of the total import time. If you have not reached
rank 26 after two days of import, it is worth revisiting your system
configuration as it may not be optimal for the import.

### Notes on memory usage

In the first step of the import Nominatim uses [osm2pgsql](https://osm2pgsql.org)
to load the OSM data into the PostgreSQL database. This step is very demanding
in terms of RAM usage. osm2pgsql and PostgreSQL are running in parallel at 
this point. PostgreSQL blocks at least the part of RAM that has been configured
with the `shared_buffers` parameter during
[PostgreSQL tuning](Installation#postgresql-tuning)
and needs some memory on top of that. osm2pgsql needs at least 2GB of RAM for
its internal data structures, potentially more when it has to process very large
relations. In addition it needs to maintain a cache for node locations. The size
of this cache can be configured with the parameter `--osm2pgsql-cache`.

When importing with a flatnode file, it is best to disable the node cache
completely and leave the memory for the flatnode file. Nominatim will do this
by default, so you do not need to configure anything in this case.

For imports without a flatnode file, set `--osm2pgsql-cache` approximately to
the size of the OSM pbf file you are importing. The size needs to be given in
MB. Make sure you leave enough RAM for PostgreSQL and osm2pgsql as mentioned
above. If the system starts swapping or you are getting out-of-memory errors,
reduce the cache size or even consider using a flatnode file.


### Testing the installation

Run this script to verify all required tables and indices got created successfully.

```sh
nominatim admin --check-database
```

Now you can try out your installation by running:

```sh
nominatim serve
```

This runs a small test server normally used for development. You can use it
to verify that your installation is working. Go to
`http://localhost:8088/status.php` and you should see the message `OK`.
You can also run a search query, e.g. `http://localhost:8088/search.php?q=Berlin`.

Note that search query is not supported for reverse-only imports. You can run a
reverse query, e.g. `http://localhost:8088/reverse.php?lat=27.1750090510034&lon=78.04209025`.

To run Nominatim via webservers like Apache or nginx, please read the
[Deployment chapter](Deployment.md).

## Tuning the database

Accurate word frequency information for search terms helps PostgreSQL's query
planner to make the right decisions. Recomputing them can improve the performance
of forward geocoding in particular under high load. To recompute word counts run:

```sh
nominatim refresh --word-counts
```

This will take a couple of hours for a full planet installation. You can
also defer that step to a later point in time when you realise that
performance becomes an issue. Just make sure that updates are stopped before
running this function.

If you want to be able to search for places by their type through
[special key phrases](https://wiki.openstreetmap.org/wiki/Nominatim/Special_Phrases)
you also need to import these key phrases like this:

```sh
nominatim special-phrases --import-from-wiki
```

Note that this command downloads the phrases from the wiki link above. You
<<<<<<< HEAD
need internet access for the step.

You can also import some phrases from a csv file. 
To do so, you have access to the following command:

```sh
nominatim special-phrases --import-from-csv <csv file>
```

Note that the 2 previous commands will update the phrases from your database.
This mean that if you import some phrases from a csv file, only the phrases
present in the csv file will be kept into the database. All other phrases will
be removed.

If you want to only add new phrases and not update the other ones you can add
the argument `--no-replace` to the import command. For example:

```sh
nominatim special-phrases --import-from-csv <csv file> --no-replace
```

This will add the phrases present in the csv file into the database without
removing the other ones.

## Installing Tiger housenumber data for the US

Nominatim is able to use the official [TIGER](https://www.census.gov/geographies/mapping-files/time-series/geo/tiger-line-file.html)
address set to complement the OSM house number data in the US. You can add
TIGER data to your own Nominatim instance by following these steps. The
entire US adds about 10GB to your database.

  1. Get preprocessed TIGER 2020 data:

        cd $PROJECT_DIR
        wget https://nominatim.org/data/tiger2020-nominatim-preprocessed.tar.gz

  2. Import the data into your Nominatim database:

        nominatim add-data --tiger-data tiger2020-nominatim-preprocessed.tar.gz

  3. Enable use of the Tiger data in your `.env` by adding:

        echo NOMINATIM_USE_US_TIGER_DATA=yes >> .env

  4. Apply the new settings:

        nominatim refresh --functions


See the [developer's guide](../develop/data-sources.md#us-census-tiger) for more
information on how the data got preprocessed.
=======
need internet access for the step.
>>>>>>> 92572622
<|MERGE_RESOLUTION|>--- conflicted
+++ resolved
@@ -282,7 +282,6 @@
 ```
 
 Note that this command downloads the phrases from the wiki link above. You
-<<<<<<< HEAD
 need internet access for the step.
 
 You can also import some phrases from a csv file. 
@@ -334,6 +333,3 @@
 
 See the [developer's guide](../develop/data-sources.md#us-census-tiger) for more
 information on how the data got preprocessed.
-=======
-need internet access for the step.
->>>>>>> 92572622
