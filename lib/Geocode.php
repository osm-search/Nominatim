<?php
	require_once(CONST_BasePath.'/lib/PlaceLookup.php');

	class Geocode
	{
		protected $oDB;

		protected $aLangPrefOrder = array();

		protected $bIncludeAddressDetails = false;
		protected $bIncludeExtraTags = false;
		protected $bIncludeNameDetails = false;

		protected $bIncludePolygonAsPoints = false;
		protected $bIncludePolygonAsText = false;
		protected $bIncludePolygonAsGeoJSON = false;
		protected $bIncludePolygonAsKML = false;
		protected $bIncludePolygonAsSVG = false;
		protected $fPolygonSimplificationThreshold = 0.0;

		protected $aExcludePlaceIDs = array();
		protected $bDeDupe = true;
		protected $bReverseInPlan = false;

		protected $iLimit = 20;
		protected $iFinalLimit = 10;
		protected $iOffset = 0;
		protected $bFallback = false;

		protected $aCountryCodes = false;
		protected $aNearPoint = false;

		protected $bBoundedSearch = false;
		protected $aViewBox = false;
		protected $sViewboxSmallSQL = false;
		protected $sViewboxLargeSQL = false;
		protected $aRoutePoints = false;

		protected $iMaxRank = 20;
		protected $iMinAddressRank = 0;
		protected $iMaxAddressRank = 30;
		protected $aAddressRankList = array();
		protected $exactMatchCache = array();

		protected $sAllowedTypesSQLList = false;

		protected $sQuery = false;
		protected $aStructuredQuery = false;

		function Geocode(&$oDB)
		{
			$this->oDB =& $oDB;
		}

		function setReverseInPlan($bReverse)
		{
			$this->bReverseInPlan = $bReverse;
		}

		function setLanguagePreference($aLangPref)
		{
			$this->aLangPrefOrder = $aLangPref;
		}

		function setIncludeAddressDetails($bAddressDetails = true)
		{
			$this->bIncludeAddressDetails = (bool)$bAddressDetails;
		}

		function getIncludeAddressDetails()
		{
			return $this->bIncludeAddressDetails;
		}

		function getIncludeExtraTags()
		{
			return $this->bIncludeExtraTags;
		}

		function getIncludeNameDetails()
		{
			return $this->bIncludeNameDetails;
		}

		function setIncludePolygonAsPoints($b = true)
		{
			$this->bIncludePolygonAsPoints = $b;
		}

		function getIncludePolygonAsPoints()
		{
			return $this->bIncludePolygonAsPoints;
		}

		function setIncludePolygonAsText($b = true)
		{
			$this->bIncludePolygonAsText = $b;
		}

		function getIncludePolygonAsText()
		{
			return $this->bIncludePolygonAsText;
		}

		function setIncludePolygonAsGeoJSON($b = true)
		{
			$this->bIncludePolygonAsGeoJSON = $b;
		}

		function setIncludePolygonAsKML($b = true)
		{
			$this->bIncludePolygonAsKML = $b;
		}

		function setIncludePolygonAsSVG($b = true)
		{
			$this->bIncludePolygonAsSVG = $b;
		}

		function setPolygonSimplificationThreshold($f)
		{
			$this->fPolygonSimplificationThreshold = $f;
		}

		function setDeDupe($bDeDupe = true)
		{
			$this->bDeDupe = (bool)$bDeDupe;
		}

		function setLimit($iLimit = 10)
		{
			if ($iLimit > 50) $iLimit = 50;
			if ($iLimit < 1) $iLimit = 1;

			$this->iFinalLimit = $iLimit;
			$this->iLimit = $this->iFinalLimit + min($this->iFinalLimit, 10);
		}

		function setOffset($iOffset = 0)
		{
			$this->iOffset = $iOffset;
		}

		function setFallback($bFallback = true)
		{
			$this->bFallback = (bool)$bFallback;
		}

		function setExcludedPlaceIDs($a)
		{
			// TODO: force to int
			$this->aExcludePlaceIDs = $a;
		}

		function getExcludedPlaceIDs()
		{
			return $this->aExcludePlaceIDs;
		}

		function setBounded($bBoundedSearch = true)
		{
			$this->bBoundedSearch = (bool)$bBoundedSearch;
		}

		function setViewBox($fLeft, $fBottom, $fRight, $fTop)
		{
			$this->aViewBox = array($fLeft, $fBottom, $fRight, $fTop);
		}

		function getViewBoxString()
		{
			if (!$this->aViewBox) return null;
			return $this->aViewBox[0].','.$this->aViewBox[3].','.$this->aViewBox[2].','.$this->aViewBox[1];
		}

		function setRoute($aRoutePoints)
		{
			$this->aRoutePoints = $aRoutePoints;
		}

		function setFeatureType($sFeatureType)
		{
			switch($sFeatureType)
			{
			case 'country':
				$this->setRankRange(4, 4);
				break;
			case 'state':
				$this->setRankRange(8, 8);
				break;
			case 'city':
				$this->setRankRange(14, 16);
				break;
			case 'settlement':
				$this->setRankRange(8, 20);
				break;
			}
		}

		function setRankRange($iMin, $iMax)
		{
			$this->iMinAddressRank = (int)$iMin;
			$this->iMaxAddressRank = (int)$iMax;
		}

		function setNearPoint($aNearPoint, $fRadiusDeg = 0.1)
		{
			$this->aNearPoint = array((float)$aNearPoint[0], (float)$aNearPoint[1], (float)$fRadiusDeg);
		}

		function setCountryCodesList($aCountryCodes)
		{
			$this->aCountryCodes = $aCountryCodes;
		}

		function setQuery($sQueryString)
		{
			$this->sQuery = $sQueryString;
			$this->aStructuredQuery = false;
		}

		function getQueryString()
		{
			return $this->sQuery;
		}


		function loadParamArray($aParams)
		{
			if (isset($aParams['addressdetails'])) $this->bIncludeAddressDetails = (bool)$aParams['addressdetails'];
			if (isset($aParams['extratags'])) $this->bIncludeExtraTags = (bool)$aParams['extratags'];
			if (isset($aParams['namedetails'])) $this->bIncludeNameDetails = (bool)$aParams['namedetails'];

			if (isset($aParams['bounded'])) $this->bBoundedSearch = (bool)$aParams['bounded'];
			if (isset($aParams['dedupe'])) $this->bDeDupe = (bool)$aParams['dedupe'];

			if (isset($aParams['limit'])) $this->setLimit((int)$aParams['limit']);
			if (isset($aParams['offset'])) $this->iOffset = (int)$aParams['offset'];

			if (isset($aParams['fallback'])) $this->bFallback = (bool)$aParams['fallback'];

			// List of excluded Place IDs - used for more acurate pageing
			if (isset($aParams['exclude_place_ids']) && $aParams['exclude_place_ids'])
			{
				foreach(explode(',',$aParams['exclude_place_ids']) as $iExcludedPlaceID)
				{
					$iExcludedPlaceID = (int)$iExcludedPlaceID;
					if ($iExcludedPlaceID)
						$aExcludePlaceIDs[$iExcludedPlaceID] = $iExcludedPlaceID;
				}

				if (isset($aExcludePlaceIDs))
					$this->aExcludePlaceIDs = $aExcludePlaceIDs;
			}

			// Only certain ranks of feature
			if (isset($aParams['featureType'])) $this->setFeatureType($aParams['featureType']);
			if (isset($aParams['featuretype'])) $this->setFeatureType($aParams['featuretype']);

			// Country code list
			if (isset($aParams['countrycodes']))
			{
				$aCountryCodes = array();
				foreach(explode(',',$aParams['countrycodes']) as $sCountryCode)
				{
					if (preg_match('/^[a-zA-Z][a-zA-Z]$/', $sCountryCode))
					{
						$aCountryCodes[] = strtolower($sCountryCode);
					}
				}
				$this->aCountryCodes = $aCountryCodes;
			}

			if (isset($aParams['viewboxlbrt']) && $aParams['viewboxlbrt'])
			{
				$aCoOrdinatesLBRT = explode(',',$aParams['viewboxlbrt']);
				$this->setViewBox($aCoOrdinatesLBRT[0], $aCoOrdinatesLBRT[1], $aCoOrdinatesLBRT[2], $aCoOrdinatesLBRT[3]);
			}
			else if (isset($aParams['viewbox']) && $aParams['viewbox'])
			{
				$aCoOrdinatesLTRB = explode(',',$aParams['viewbox']);
				$this->setViewBox($aCoOrdinatesLTRB[0], $aCoOrdinatesLTRB[3], $aCoOrdinatesLTRB[2], $aCoOrdinatesLTRB[1]);
			}

			if (isset($aParams['route']) && $aParams['route'] && isset($aParams['routewidth']) && $aParams['routewidth'])
			{
				$aPoints = explode(',',$aParams['route']);
				if (sizeof($aPoints) % 2 != 0)
				{
					userError("Uneven number of points");
					exit;
				}
				$fPrevCoord = false;
				$aRoute = array();
				foreach($aPoints as $i => $fPoint)
				{
					if ($i%2)
					{
						$aRoute[] = array((float)$fPoint, $fPrevCoord);
					}
					else
					{
						$fPrevCoord = (float)$fPoint;
					}
				}
				$this->aRoutePoints = $aRoute;
			}
		}

		function setQueryFromParams($aParams)
		{
			// Search query
			$sQuery = (isset($aParams['q'])?trim($aParams['q']):'');
			if (!$sQuery)
			{
				$this->setStructuredQuery(@$aParams['amenity'], @$aParams['street'], @$aParams['city'], @$aParams['county'], @$aParams['state'], @$aParams['country'], @$aParams['postalcode']);
				$this->setReverseInPlan(false);
			}
			else
			{
				$this->setQuery($sQuery);
			}
		}

		function loadStructuredAddressElement($sValue, $sKey, $iNewMinAddressRank, $iNewMaxAddressRank, $aItemListValues)
		{
			$sValue = trim($sValue);
			if (!$sValue) return false;
			$this->aStructuredQuery[$sKey] = $sValue;
			if ($this->iMinAddressRank == 0 && $this->iMaxAddressRank == 30)
			{
				$this->iMinAddressRank = $iNewMinAddressRank;
				$this->iMaxAddressRank = $iNewMaxAddressRank;
			}
			if ($aItemListValues) $this->aAddressRankList = array_merge($this->aAddressRankList, $aItemListValues);
			return true;
		}

		function setStructuredQuery($sAmentiy = false, $sStreet = false, $sCity = false, $sCounty = false, $sState = false, $sCountry = false, $sPostalCode = false)
		{
			$this->sQuery = false;

			// Reset
			$this->iMinAddressRank = 0;
			$this->iMaxAddressRank = 30;
			$this->aAddressRankList = array();

			$this->aStructuredQuery = array();
			$this->sAllowedTypesSQLList = '';

			$this->loadStructuredAddressElement($sAmentiy, 'amenity', 26, 30, false);
			$this->loadStructuredAddressElement($sStreet, 'street', 26, 30, false);
			$this->loadStructuredAddressElement($sCity, 'city', 14, 24, false);
			$this->loadStructuredAddressElement($sCounty, 'county', 9, 13, false);
			$this->loadStructuredAddressElement($sState, 'state', 8, 8, false);
			$this->loadStructuredAddressElement($sPostalCode, 'postalcode' , 5, 11, array(5, 11));
			$this->loadStructuredAddressElement($sCountry, 'country', 4, 4, false);

			if (sizeof($this->aStructuredQuery) > 0)
			{
				$this->sQuery = join(', ', $this->aStructuredQuery);
				if ($this->iMaxAddressRank < 30)
				{
					$sAllowedTypesSQLList = '(\'place\',\'boundary\')';
				}
			}
		}

		function fallbackStructuredQuery()
		{
			if (!$this->aStructuredQuery) return false;

			$aParams = $this->aStructuredQuery;

			if (sizeof($aParams) == 1) return false;

			$aOrderToFallback = array('postalcode', 'street', 'city', 'county', 'state');

			foreach($aOrderToFallback as $sType)
			{
				if (isset($aParams[$sType]))
				{
					unset($aParams[$sType]);
					$this->setStructuredQuery(@$aParams['amenity'], @$aParams['street'], @$aParams['city'], @$aParams['county'], @$aParams['state'], @$aParams['country'], @$aParams['postalcode']);
					return true;
				}
			}

			return false;
		}

		function getDetails($aPlaceIDs)
		{
			//$aPlaceIDs is an array with key: placeID and value: tiger-housenumber, if found, else -1
			if (sizeof($aPlaceIDs) == 0)  return array();

			$sLanguagePrefArraySQL = "ARRAY[".join(',',array_map("getDBQuoted",$this->aLangPrefOrder))."]";

			// Get the details for display (is this a redundant extra step?)
			$sPlaceIDs = join(',', array_keys($aPlaceIDs));

			$sImportanceSQL = '';
			if ($this->sViewboxSmallSQL) $sImportanceSQL .= " case when ST_Contains($this->sViewboxSmallSQL, ST_Collect(centroid)) THEN 1 ELSE 0.75 END * ";
			if ($this->sViewboxLargeSQL) $sImportanceSQL .= " case when ST_Contains($this->sViewboxLargeSQL, ST_Collect(centroid)) THEN 1 ELSE 0.75 END * ";

			$sSQL = "select osm_type,osm_id,class,type,admin_level,rank_search,rank_address,min(place_id) as place_id, min(parent_place_id) as parent_place_id, calculated_country_code as country_code,";
			$sSQL .= "get_address_by_language(place_id, -1, $sLanguagePrefArraySQL) as langaddress,";
			$sSQL .= "get_name_by_language(name, $sLanguagePrefArraySQL) as placename,";
			$sSQL .= "get_name_by_language(name, ARRAY['ref']) as ref,";
			if ($this->bIncludeExtraTags) $sSQL .= "hstore_to_json(extratags)::text as extra,";
			if ($this->bIncludeNameDetails) $sSQL .= "hstore_to_json(name)::text as names,";
			$sSQL .= "avg(ST_X(centroid)) as lon,avg(ST_Y(centroid)) as lat, ";
			$sSQL .= $sImportanceSQL."coalesce(importance,0.75-(rank_search::float/40)) as importance, ";
			$sSQL .= "(select max(p.importance*(p.rank_address+2)) from place_addressline s, placex p where s.place_id = min(CASE WHEN placex.rank_search < 28 THEN placex.place_id ELSE placex.parent_place_id END) and p.place_id = s.address_place_id and s.isaddress and p.importance is not null) as addressimportance, ";
			$sSQL .= "(extratags->'place') as extra_place ";
			$sSQL .= "from placex where place_id in ($sPlaceIDs) ";
			$sSQL .= "and (placex.rank_address between $this->iMinAddressRank and $this->iMaxAddressRank ";
			if (14 >= $this->iMinAddressRank && 14 <= $this->iMaxAddressRank) $sSQL .= " OR (extratags->'place') = 'city'";
			if ($this->aAddressRankList) $sSQL .= " OR placex.rank_address in (".join(',',$this->aAddressRankList).")";
			$sSQL .= ") ";
			if ($this->sAllowedTypesSQLList) $sSQL .= "and placex.class in $this->sAllowedTypesSQLList ";
			$sSQL .= "and linked_place_id is null ";
			$sSQL .= "group by osm_type,osm_id,class,type,admin_level,rank_search,rank_address,calculated_country_code,importance";
			if (!$this->bDeDupe) $sSQL .= ",place_id";
			$sSQL .= ",langaddress ";
			$sSQL .= ",placename ";
			$sSQL .= ",ref ";
			if ($this->bIncludeExtraTags) $sSQL .= ",extratags";
			if ($this->bIncludeNameDetails) $sSQL .= ",name";
			$sSQL .= ",extratags->'place' ";

			if (30 >= $this->iMinAddressRank && 30 <= $this->iMaxAddressRank)
			{
<<<<<<< HEAD
				//query also location_property_osmline and location_property_tiger and location_property_aux
				//Tiger search only if a housenumber was searched and if it was found (i.e. aPlaceIDs[placeID] = housenumber != -1) (realized through a join)
				//only Tiger housenumbers need to be interpolated, because they are saved as lines with start- and endnumber, the common osm housenumbers are usually saved as points
				$sHousenumbers = "";
				$i = 0;
				$length = count($aPlaceIDs);
				foreach($aPlaceIDs as $placeID => $housenumber)
				{
					$i++;
					$sHousenumbers .= "(".$placeID.", ".$housenumber.")";
					if($i<$length)
						$sHousenumbers .= ", ";
=======
				if (CONST_Use_US_Tiger_Data)
				{
					//query also location_property_tiger and location_property_aux
					//Tiger search only if a housenumber was searched and if it was found (i.e. aPlaceIDs[placeID] = housenumber != -1) (realized through a join)
					//only Tiger housenumbers need to be interpolated, because they are saved as lines with start- and endnumber, the common osm housenumbers are usually saved as points
					$sHousenumbers = "";
					$i = 0;
					$length = count($aPlaceIDs);
					foreach($aPlaceIDs as $placeID => $housenumber)
					{
						$i++;
						$sHousenumbers .= "(".$placeID.", ".$housenumber.")";
						if($i<$length)
							$sHousenumbers .= ", ";
					}

					$sSQL .= "union ";
					$sSQL .= "select 'T' as osm_type, place_id as osm_id, 'place' as class, 'house' as type, null as admin_level, 30 as rank_search, 30 as rank_address, min(place_id) as place_id, min(parent_place_id) as parent_place_id, 'us' as country_code";
					$sSQL .= ", get_address_by_language(place_id, housenumber_for_place, $sLanguagePrefArraySQL) as langaddress ";
					$sSQL .= ", null as placename";
					$sSQL .= ", null as ref";
					if ($this->bIncludeExtraTags) $sSQL .= ", null as extra";
					if ($this->bIncludeNameDetails) $sSQL .= ", null as names";
					$sSQL .= ", avg(st_x(centroid)) as lon, avg(st_y(centroid)) as lat,";
					$sSQL .= $sImportanceSQL."-1.15 as importance ";
					$sSQL .= ", (select max(p.importance*(p.rank_address+2)) from place_addressline s, placex p where s.place_id = min(blub.parent_place_id) and p.place_id = s.address_place_id and s.isaddress and p.importance is not null) as addressimportance ";
					$sSQL .= ", null as extra_place ";
					$sSQL .= " from (select place_id";
					//interpolate the Tiger housenumbers here
					$sSQL .= ", ST_LineInterpolatePoint(linegeo, (housenumber_for_place-startnumber::float)/(endnumber-startnumber)::float) as centroid, parent_place_id, housenumber_for_place ";
					$sSQL .= "from (location_property_tiger ";
					$sSQL .= " join (values ".$sHousenumbers.") as housenumbers(place_id, housenumber_for_place) using(place_id)) ";
					$sSQL .= " where housenumber_for_place>=0 and 30 between $this->iMinAddressRank and $this->iMaxAddressRank) as blub"; //postgres wants an alias here
					$sSQL .= " group by place_id, housenumber_for_place"; //is this group by really needed?, place_id + housenumber (in combination) are unique
					if (!$this->bDeDupe) $sSQL .= ", place_id ";
>>>>>>> 131527bd
				}
				// osmline, osm_type is 'I' for Interpolation Line
				$sSQL .= " union ";
				$sSQL .= "select 'I' as osm_type, place_id as osm_id, 'place' as class, 'house' as type, null as admin_level, 30 as rank_search, 30 as rank_address, min(place_id) as place_id, min(parent_place_id) as parent_place_id, calculated_country_code as country_code, ";
				$sSQL .= "get_address_by_language(place_id, housenumber_for_place, $sLanguagePrefArraySQL) as langaddress, ";
				$sSQL .= "null as placename, ";
				$sSQL .= "null as ref, ";
				if ($this->bIncludeExtraTags) $sSQL .= "null as extra, ";
				if ($this->bIncludeNameDetails) $sSQL .= "null as names, ";
				$sSQL .= " avg(st_x(centroid)) as lon, avg(st_y(centroid)) as lat,";
				$sSQL .= $sImportanceSQL."-0.1 as importance, ";  // slightly smaller than the importance for normal houses with rank 30, which is 0
				$sSQL .= " (select max(p.importance*(p.rank_address+2)) from place_addressline s, placex p where s.place_id = min(blub.parent_place_id) and p.place_id = s.address_place_id and s.isaddress and p.importance is not null) as addressimportance, ";
				$sSQL .= " null as extra_place ";
				$sSQL .= " from (select place_id, calculated_country_code ";
				//interpolate the housenumbers here
				$sSQL .= ", CASE WHEN startnumber != endnumber THEN ST_LineInterpolatePoint(linegeo, (housenumber_for_place-startnumber::float)/(endnumber-startnumber)::float) ";
				$sSQL .= " ELSE ST_LineInterpolatePoint(linegeo, 0.5) END as centroid";
				$sSQL .= ", parent_place_id, housenumber_for_place ";
				$sSQL .= " from (location_property_osmline ";
				$sSQL .= " join (values ".$sHousenumbers.") as housenumbers(place_id, housenumber_for_place) using(place_id)) ";
				$sSQL .= " where housenumber_for_place>=0 and 30 between $this->iMinAddressRank and $this->iMaxAddressRank) as blub"; //postgres wants an alias here
				$sSQL .= " group by place_id, housenumber_for_place, calculated_country_code "; //is this group by really needed?, place_id + housenumber (in combination) are unique
				if (!$this->bDeDupe) $sSQL .= ", place_id ";

<<<<<<< HEAD
				// tiger
				$sSQL .= " union ";
				$sSQL .= "select 'T' as osm_type, place_id as osm_id, 'place' as class, 'house' as type, null as admin_level, 30 as rank_search, 30 as rank_address, min(place_id) as place_id, min(parent_place_id) as parent_place_id, 'us' as country_code";
				$sSQL .= ", get_address_by_language(place_id, housenumber_for_place, $sLanguagePrefArraySQL) as langaddress ";
				$sSQL .= ", null as placename";
				$sSQL .= ", null as ref";
				if ($this->bIncludeExtraTags) $sSQL .= ", null as extra";
				if ($this->bIncludeNameDetails) $sSQL .= ", null as names";
				$sSQL .= ", avg(st_x(centroid)) as lon, avg(st_y(centroid)) as lat,";
				$sSQL .= $sImportanceSQL."-1.15 as importance ";
				$sSQL .= ", (select max(p.importance*(p.rank_address+2)) from place_addressline s, placex p where s.place_id = min(blub.parent_place_id) and p.place_id = s.address_place_id and s.isaddress and p.importance is not null) as addressimportance ";
				$sSQL .= ", null as extra_place ";
				$sSQL .= " from (select place_id";
				//interpolate the Tiger housenumbers here
				$sSQL .= ", CASE WHEN startnumber != endnumber THEN ST_LineInterpolatePoint(linegeo, (housenumber_for_place-startnumber::float)/(endnumber-startnumber)::float) ";
				$sSQL .= " ELSE ST_LineInterpolatePoint(linegeo, 0.5) END as centroid";
				$sSQL .= ", parent_place_id, housenumber_for_place ";
				$sSQL .= " from (location_property_tiger ";
				$sSQL .= " join (values ".$sHousenumbers.") as housenumbers(place_id, housenumber_for_place) using(place_id)) ";
				$sSQL .= " where housenumber_for_place>=0 and 30 between $this->iMinAddressRank and $this->iMaxAddressRank) as blub"; //postgres wants an alias here
				$sSQL .= " group by place_id, housenumber_for_place"; //is this group by really needed?, place_id + housenumber (in combination) are unique
				if (!$this->bDeDupe) $sSQL .= ", place_id ";

				// aux
				$sSQL .= " union ";
				$sSQL .= "select 'L' as osm_type, place_id as osm_id, 'place' as class, 'house' as type, null as admin_level, 0 as rank_search, 0 as rank_address, min(place_id) as place_id, min(parent_place_id) as parent_place_id, 'us' as country_code, ";
				$sSQL .= "get_address_by_language(place_id, -1, $sLanguagePrefArraySQL) as langaddress, ";
				$sSQL .= "null as placename, ";
				$sSQL .= "null as ref, ";
				if ($this->bIncludeExtraTags) $sSQL .= "null as extra, ";
				if ($this->bIncludeNameDetails) $sSQL .= "null as names, ";
				$sSQL .= "avg(ST_X(centroid)) as lon, avg(ST_Y(centroid)) as lat, ";
				$sSQL .= $sImportanceSQL."-1.10 as importance, ";
				$sSQL .= "(select max(p.importance*(p.rank_address+2)) from place_addressline s, placex p where s.place_id = min(location_property_aux.parent_place_id) and p.place_id = s.address_place_id and s.isaddress and p.importance is not null) as addressimportance, ";
				$sSQL .= "null as extra_place ";
				$sSQL .= "from location_property_aux where place_id in ($sPlaceIDs) ";
				$sSQL .= "and 30 between $this->iMinAddressRank and $this->iMaxAddressRank ";
				$sSQL .= "group by place_id";
				if (!$this->bDeDupe) $sSQL .= ", place_id";
				$sSQL .= ", get_address_by_language(place_id, -1, $sLanguagePrefArraySQL) ";
=======
				if (CONST_Use_Aux_Location_data)
				{
					$sSQL .= " union ";
					$sSQL .= "select 'L' as osm_type, place_id as osm_id, 'place' as class, 'house' as type, null as admin_level, 0 as rank_search, 0 as rank_address, min(place_id) as place_id, min(parent_place_id) as parent_place_id, 'us' as country_code, ";
					$sSQL .= "get_address_by_language(place_id, -1, $sLanguagePrefArraySQL) as langaddress, ";
					$sSQL .= "null as placename, ";
					$sSQL .= "null as ref, ";
					if ($this->bIncludeExtraTags) $sSQL .= "null as extra, ";
					if ($this->bIncludeNameDetails) $sSQL .= "null as names, ";
					$sSQL .= "avg(ST_X(centroid)) as lon, avg(ST_Y(centroid)) as lat, ";
					$sSQL .= $sImportanceSQL."-1.10 as importance, ";
					$sSQL .= "(select max(p.importance*(p.rank_address+2)) from place_addressline s, placex p where s.place_id = min(location_property_aux.parent_place_id) and p.place_id = s.address_place_id and s.isaddress and p.importance is not null) as addressimportance, ";
					$sSQL .= "null as extra_place ";
					$sSQL .= "from location_property_aux where place_id in ($sPlaceIDs) ";
					$sSQL .= "and 30 between $this->iMinAddressRank and $this->iMaxAddressRank ";
					$sSQL .= "group by place_id";
					if (!$this->bDeDupe) $sSQL .= ", place_id";
					$sSQL .= ", get_address_by_language(place_id, -1, $sLanguagePrefArraySQL) ";
				}
>>>>>>> 131527bd
			}

			$sSQL .= " order by importance desc";
			if (CONST_Debug) { echo "<hr>"; var_dump($sSQL); }
			$aSearchResults = $this->oDB->getAll($sSQL);

			if (PEAR::IsError($aSearchResults))
			{
				failInternalError("Could not get details for place.", $sSQL, $aSearchResults);
			}

			return $aSearchResults;
		}

		function getGroupedSearches($aSearches, $aPhraseTypes, $aPhrases, $aValidTokens, $aWordFrequencyScores, $bStructuredPhrases)
		{
			/*
				 Calculate all searches using aValidTokens i.e.
				 'Wodsworth Road, Sheffield' =>

				 Phrase Wordset
				 0      0       (wodsworth road)
				 0      1       (wodsworth)(road)
				 1      0       (sheffield)

				 Score how good the search is so they can be ordered
			 */
			foreach($aPhrases as $iPhrase => $sPhrase)
			{
				$aNewPhraseSearches = array();
				if ($bStructuredPhrases) $sPhraseType = $aPhraseTypes[$iPhrase];
				else $sPhraseType = '';

				foreach($aPhrases[$iPhrase]['wordsets'] as $iWordSet => $aWordset)
				{
					// Too many permutations - too expensive
					if ($iWordSet > 120) break;

					$aWordsetSearches = $aSearches;

					// Add all words from this wordset
					foreach($aWordset as $iToken => $sToken)
					{
						//echo "<br><b>$sToken</b>";
						$aNewWordsetSearches = array();

						foreach($aWordsetSearches as $aCurrentSearch)
						{
							//echo "<i>";
							//var_dump($aCurrentSearch);
							//echo "</i>";

							// If the token is valid
							if (isset($aValidTokens[' '.$sToken]))
							{
								foreach($aValidTokens[' '.$sToken] as $aSearchTerm)
								{
									$aSearch = $aCurrentSearch;
									$aSearch['iSearchRank']++;
									if (($sPhraseType == '' || $sPhraseType == 'country') && !empty($aSearchTerm['country_code']) && $aSearchTerm['country_code'] != '0')
									{
										if ($aSearch['sCountryCode'] === false)
										{
											$aSearch['sCountryCode'] = strtolower($aSearchTerm['country_code']);
											// Country is almost always at the end of the string - increase score for finding it anywhere else (optimisation)
											if (($iToken+1 != sizeof($aWordset) || $iPhrase+1 != sizeof($aPhrases)))
											{
												$aSearch['iSearchRank'] += 5;
											}
											if ($aSearch['iSearchRank'] < $this->iMaxRank) $aNewWordsetSearches[] = $aSearch;
										}
									}
									elseif (isset($aSearchTerm['lat']) && $aSearchTerm['lat'] !== '' && $aSearchTerm['lat'] !== null)
									{
										if ($aSearch['fLat'] === '')
										{
											$aSearch['fLat'] = $aSearchTerm['lat'];
											$aSearch['fLon'] = $aSearchTerm['lon'];
											$aSearch['fRadius'] = $aSearchTerm['radius'];
											if ($aSearch['iSearchRank'] < $this->iMaxRank) $aNewWordsetSearches[] = $aSearch;
										}
									}
									elseif ($sPhraseType == 'postalcode')
									{
										// We need to try the case where the postal code is the primary element (i.e. no way to tell if it is (postalcode, city) OR (city, postalcode) so try both
										if (isset($aSearchTerm['word_id']) && $aSearchTerm['word_id'])
										{
											// If we already have a name try putting the postcode first
											if (sizeof($aSearch['aName']))
											{
												$aNewSearch = $aSearch;
												$aNewSearch['aAddress'] = array_merge($aNewSearch['aAddress'], $aNewSearch['aName']);
												$aNewSearch['aName'] = array();
												$aNewSearch['aName'][$aSearchTerm['word_id']] = $aSearchTerm['word_id'];
												if ($aSearch['iSearchRank'] < $this->iMaxRank) $aNewWordsetSearches[] = $aNewSearch;
											}

											if (sizeof($aSearch['aName']))
											{
												if ((!$bStructuredPhrases || $iPhrase > 0) && $sPhraseType != 'country' && (!isset($aValidTokens[$sToken]) || strpos($sToken, ' ') !== false))
												{
													$aSearch['aAddress'][$aSearchTerm['word_id']] = $aSearchTerm['word_id'];
												}
												else
												{
													$aCurrentSearch['aFullNameAddress'][$aSearchTerm['word_id']] = $aSearchTerm['word_id'];
													$aSearch['iSearchRank'] += 1000; // skip;
												}
											}
											else
											{
												$aSearch['aName'][$aSearchTerm['word_id']] = $aSearchTerm['word_id'];
												//$aSearch['iNamePhrase'] = $iPhrase;
											}
											if ($aSearch['iSearchRank'] < $this->iMaxRank) $aNewWordsetSearches[] = $aSearch;
										}

									}
									elseif (($sPhraseType == '' || $sPhraseType == 'street') && $aSearchTerm['class'] == 'place' && $aSearchTerm['type'] == 'house')
									{
										if ($aSearch['sHouseNumber'] === '')
										{
											$aSearch['sHouseNumber'] = $sToken;
											// sanity check: if the housenumber is not mainly made
											// up of numbers, add a penalty
											if (preg_match_all("/[^0-9]/", $sToken, $aMatches) > 2) $aSearch['iSearchRank']++;
											// also housenumbers should appear in the first or second phrase
											if ($iPhrase > 1) $aSearch['iSearchRank'] += 1;
											if ($aSearch['iSearchRank'] < $this->iMaxRank) $aNewWordsetSearches[] = $aSearch;
											/*
											// Fall back to not searching for this item (better than nothing)
											$aSearch = $aCurrentSearch;
											$aSearch['iSearchRank'] += 1;
											if ($aSearch['iSearchRank'] < $this->iMaxRank) $aNewWordsetSearches[] = $aSearch;
											 */
										}
									}
									elseif ($sPhraseType == '' && $aSearchTerm['class'] !== '' && $aSearchTerm['class'] !== null)
									{
										if ($aSearch['sClass'] === '')
										{
											$aSearch['sOperator'] = $aSearchTerm['operator'];
											$aSearch['sClass'] = $aSearchTerm['class'];
											$aSearch['sType'] = $aSearchTerm['type'];
											if (sizeof($aSearch['aName'])) $aSearch['sOperator'] = 'name';
											else $aSearch['sOperator'] = 'near'; // near = in for the moment
											if (strlen($aSearchTerm['operator']) == 0) $aSearch['iSearchRank'] += 1;

											if ($aSearch['iSearchRank'] < $this->iMaxRank) $aNewWordsetSearches[] = $aSearch;
										}
									}
									elseif (isset($aSearchTerm['word_id']) && $aSearchTerm['word_id'])
									{
										if (sizeof($aSearch['aName']))
										{
											if ((!$bStructuredPhrases || $iPhrase > 0) && $sPhraseType != 'country' && (!isset($aValidTokens[$sToken]) || strpos($sToken, ' ') !== false))
											{
												$aSearch['aAddress'][$aSearchTerm['word_id']] = $aSearchTerm['word_id'];
											}
											else
											{
												$aCurrentSearch['aFullNameAddress'][$aSearchTerm['word_id']] = $aSearchTerm['word_id'];
												$aSearch['iSearchRank'] += 1000; // skip;
											}
										}
										else
										{
											$aSearch['aName'][$aSearchTerm['word_id']] = $aSearchTerm['word_id'];
											//$aSearch['iNamePhrase'] = $iPhrase;
										}
										if ($aSearch['iSearchRank'] < $this->iMaxRank) $aNewWordsetSearches[] = $aSearch;
									}
								}
							}
							// Look for partial matches.
							// Note that there is no point in adding country terms here
							// because country are omitted in the address.
							if (isset($aValidTokens[$sToken]) && $sPhraseType != 'country')
							{
								// Allow searching for a word - but at extra cost
								foreach($aValidTokens[$sToken] as $aSearchTerm)
								{
									if (isset($aSearchTerm['word_id']) && $aSearchTerm['word_id'])
									{
										if ((!$bStructuredPhrases || $iPhrase > 0) && sizeof($aCurrentSearch['aName']) && strpos($sToken, ' ') === false)
										{
											$aSearch = $aCurrentSearch;
											$aSearch['iSearchRank'] += 1;
											if ($aWordFrequencyScores[$aSearchTerm['word_id']] < CONST_Max_Word_Frequency)
											{
												$aSearch['aAddress'][$aSearchTerm['word_id']] = $aSearchTerm['word_id'];
												if ($aSearch['iSearchRank'] < $this->iMaxRank) $aNewWordsetSearches[] = $aSearch;
											}
											elseif (isset($aValidTokens[' '.$sToken])) // revert to the token version?
											{
												$aSearch['aAddressNonSearch'][$aSearchTerm['word_id']] = $aSearchTerm['word_id'];
												$aSearch['iSearchRank'] += 1;
												if ($aSearch['iSearchRank'] < $this->iMaxRank) $aNewWordsetSearches[] = $aSearch;
												foreach($aValidTokens[' '.$sToken] as $aSearchTermToken)
												{
													if (empty($aSearchTermToken['country_code'])
															&& empty($aSearchTermToken['lat'])
															&& empty($aSearchTermToken['class']))
													{
														$aSearch = $aCurrentSearch;
														$aSearch['iSearchRank'] += 1;
														$aSearch['aAddress'][$aSearchTermToken['word_id']] = $aSearchTermToken['word_id'];
														if ($aSearch['iSearchRank'] < $this->iMaxRank) $aNewWordsetSearches[] = $aSearch;
													}
												}
											}
											else
											{
												$aSearch['aAddressNonSearch'][$aSearchTerm['word_id']] = $aSearchTerm['word_id'];
												if (preg_match('#^[0-9]+$#', $sToken)) $aSearch['iSearchRank'] += 2;
												if ($aSearch['iSearchRank'] < $this->iMaxRank) $aNewWordsetSearches[] = $aSearch;
											}
										}

										if (!sizeof($aCurrentSearch['aName']) || $aCurrentSearch['iNamePhrase'] == $iPhrase)
										{
											$aSearch = $aCurrentSearch;
											$aSearch['iSearchRank'] += 1;
											if (!sizeof($aCurrentSearch['aName'])) $aSearch['iSearchRank'] += 1;
											if (preg_match('#^[0-9]+$#', $sToken)) $aSearch['iSearchRank'] += 2;
											if ($aWordFrequencyScores[$aSearchTerm['word_id']] < CONST_Max_Word_Frequency)
												$aSearch['aName'][$aSearchTerm['word_id']] = $aSearchTerm['word_id'];
											else
												$aSearch['aNameNonSearch'][$aSearchTerm['word_id']] = $aSearchTerm['word_id'];
											$aSearch['iNamePhrase'] = $iPhrase;
											if ($aSearch['iSearchRank'] < $this->iMaxRank) $aNewWordsetSearches[] = $aSearch;
										}
									}
								}
							}
							else
							{
								// Allow skipping a word - but at EXTREAM cost
								//$aSearch = $aCurrentSearch;
								//$aSearch['iSearchRank']+=100;
								//$aNewWordsetSearches[] = $aSearch;
							}
						}
						// Sort and cut
						usort($aNewWordsetSearches, 'bySearchRank');
						$aWordsetSearches = array_slice($aNewWordsetSearches, 0, 50);
					}
					//var_Dump('<hr>',sizeof($aWordsetSearches)); exit;

					$aNewPhraseSearches = array_merge($aNewPhraseSearches, $aNewWordsetSearches);
					usort($aNewPhraseSearches, 'bySearchRank');

					$aSearchHash = array();
					foreach($aNewPhraseSearches as $iSearch => $aSearch)
					{
						$sHash = serialize($aSearch);
						if (isset($aSearchHash[$sHash])) unset($aNewPhraseSearches[$iSearch]);
						else $aSearchHash[$sHash] = 1;
					}

					$aNewPhraseSearches = array_slice($aNewPhraseSearches, 0, 50);
				}

				// Re-group the searches by their score, junk anything over 20 as just not worth trying
				$aGroupedSearches = array();
				foreach($aNewPhraseSearches as $aSearch)
				{
					if ($aSearch['iSearchRank'] < $this->iMaxRank)
					{
						if (!isset($aGroupedSearches[$aSearch['iSearchRank']])) $aGroupedSearches[$aSearch['iSearchRank']] = array();
						$aGroupedSearches[$aSearch['iSearchRank']][] = $aSearch;
					}
				}
				ksort($aGroupedSearches);

				$iSearchCount = 0;
				$aSearches = array();
				foreach($aGroupedSearches as $iScore => $aNewSearches)
				{
					$iSearchCount += sizeof($aNewSearches);
					$aSearches = array_merge($aSearches, $aNewSearches);
					if ($iSearchCount > 50) break;
				}

				//if (CONST_Debug) _debugDumpGroupedSearches($aGroupedSearches, $aValidTokens);

			}
			return $aGroupedSearches;

		}

		/* Perform the actual query lookup.

			Returns an ordered list of results, each with the following fields:
				osm_type: type of corresponding OSM object
							N - node
							W - way
							R - relation
							P - postcode (internally computed)
				osm_id: id of corresponding OSM object
				class: general object class (corresponds to tag key of primary OSM tag)
				type: subclass of object (corresponds to tag value of primary OSM tag)
				admin_level: see http://wiki.openstreetmap.org/wiki/Admin_level
				rank_search: rank in search hierarchy
							(see also http://wiki.openstreetmap.org/wiki/Nominatim/Development_overview#Country_to_street_level)
				rank_address: rank in address hierarchy (determines orer in address)
				place_id: internal key (may differ between different instances)
				country_code: ISO country code
				langaddress: localized full address
				placename: localized name of object
				ref: content of ref tag (if available)
				lon: longitude
				lat: latitude
				importance: importance of place based on Wikipedia link count
				addressimportance: cumulated importance of address elements
				extra_place: type of place (for admin boundaries, if there is a place tag)
				aBoundingBox: bounding Box
				label: short description of the object class/type (English only)
				name: full name (currently the same as langaddress)
				foundorder: secondary ordering for places with same importance
		*/
		function lookup()
		{
			if (!$this->sQuery && !$this->aStructuredQuery) return false;

			$sLanguagePrefArraySQL = "ARRAY[".join(',',array_map("getDBQuoted",$this->aLangPrefOrder))."]";
			$sCountryCodesSQL = false;
			if ($this->aCountryCodes && sizeof($this->aCountryCodes))
			{
				$sCountryCodesSQL = join(',', array_map('addQuotes', $this->aCountryCodes));
			}

			$sQuery = $this->sQuery;

			// Conflicts between US state abreviations and various words for 'the' in different languages
			if (isset($this->aLangPrefOrder['name:en']))
			{
				$sQuery = preg_replace('/(^|,)\s*il\s*(,|$)/','\1illinois\2', $sQuery);
				$sQuery = preg_replace('/(^|,)\s*al\s*(,|$)/','\1alabama\2', $sQuery);
				$sQuery = preg_replace('/(^|,)\s*la\s*(,|$)/','\1louisiana\2', $sQuery);
			}

			// View Box SQL
			$sViewboxCentreSQL = false;
			$bBoundingBoxSearch = false;
			if ($this->aViewBox)
			{
				$fHeight = $this->aViewBox[0]-$this->aViewBox[2];
				$fWidth = $this->aViewBox[1]-$this->aViewBox[3];
				$aBigViewBox[0] = $this->aViewBox[0] + $fHeight;
				$aBigViewBox[2] = $this->aViewBox[2] - $fHeight;
				$aBigViewBox[1] = $this->aViewBox[1] + $fWidth;
				$aBigViewBox[3] = $this->aViewBox[3] - $fWidth;

				$this->sViewboxSmallSQL = "ST_SetSRID(ST_MakeBox2D(ST_Point(".(float)$this->aViewBox[0].",".(float)$this->aViewBox[1]."),ST_Point(".(float)$this->aViewBox[2].",".(float)$this->aViewBox[3].")),4326)";
				$this->sViewboxLargeSQL = "ST_SetSRID(ST_MakeBox2D(ST_Point(".(float)$aBigViewBox[0].",".(float)$aBigViewBox[1]."),ST_Point(".(float)$aBigViewBox[2].",".(float)$aBigViewBox[3].")),4326)";
				$bBoundingBoxSearch = $this->bBoundedSearch;
			}

			// Route SQL
			if ($this->aRoutePoints)
			{
				$sViewboxCentreSQL = "ST_SetSRID('LINESTRING(";
				$bFirst = true;
				foreach($this->aRoutePoints as $aPoint)
				{
					if (!$bFirst) $sViewboxCentreSQL .= ",";
					$sViewboxCentreSQL .= $aPoint[0].' '.$aPoint[1];
					$bFirst = false;
				}
				$sViewboxCentreSQL .= ")'::geometry,4326)";

				$sSQL = "select st_buffer(".$sViewboxCentreSQL.",".(float)($_GET['routewidth']/69).")";
				$this->sViewboxSmallSQL = $this->oDB->getOne($sSQL);
				if (PEAR::isError($this->sViewboxSmallSQL))
				{
					failInternalError("Could not get small viewbox.", $sSQL, $this->sViewboxSmallSQL);
				}
				$this->sViewboxSmallSQL = "'".$this->sViewboxSmallSQL."'::geometry";

				$sSQL = "select st_buffer(".$sViewboxCentreSQL.",".(float)($_GET['routewidth']/30).")";
				$this->sViewboxLargeSQL = $this->oDB->getOne($sSQL);
				if (PEAR::isError($this->sViewboxLargeSQL))
				{
					failInternalError("Could not get large viewbox.", $sSQL, $this->sViewboxLargeSQL);
				}
				$this->sViewboxLargeSQL = "'".$this->sViewboxLargeSQL."'::geometry";
				$bBoundingBoxSearch = $this->bBoundedSearch;
			}

			// Do we have anything that looks like a lat/lon pair?
			if ( $aLooksLike = looksLikeLatLonPair($sQuery) )
			{
				$this->setNearPoint(array($aLooksLike['lat'], $aLooksLike['lon']));
				$sQuery = $aLooksLike['query'];
			}

			$aSearchResults = array();
			if ($sQuery || $this->aStructuredQuery)
			{
				// Start with a blank search
				$aSearches = array(
					array('iSearchRank' => 0,
								'iNamePhrase' => -1,
								'sCountryCode' => false,
								'aName' => array(),
								'aAddress' => array(),
								'aFullNameAddress' => array(),
								'aNameNonSearch' => array(),
								'aAddressNonSearch' => array(),
								'sOperator' => '',
								'aFeatureName' => array(),
								'sClass' => '',
								'sType' => '',
								'sHouseNumber' => '',
								'fLat' => '',
								'fLon' => '',
								'fRadius' => ''
							)
				);

				// Do we have a radius search?
				$sNearPointSQL = false;
				if ($this->aNearPoint)
				{
					$sNearPointSQL = "ST_SetSRID(ST_Point(".(float)$this->aNearPoint[1].",".(float)$this->aNearPoint[0]."),4326)";
					$aSearches[0]['fLat'] = (float)$this->aNearPoint[0];
					$aSearches[0]['fLon'] = (float)$this->aNearPoint[1];
					$aSearches[0]['fRadius'] = (float)$this->aNearPoint[2];
				}

				// Any 'special' terms in the search?
				$bSpecialTerms = false;
				preg_match_all('/\\[(.*)=(.*)\\]/', $sQuery, $aSpecialTermsRaw, PREG_SET_ORDER);
				$aSpecialTerms = array();
				foreach($aSpecialTermsRaw as $aSpecialTerm)
				{
					$sQuery = str_replace($aSpecialTerm[0], ' ', $sQuery);
					$aSpecialTerms[strtolower($aSpecialTerm[1])] = $aSpecialTerm[2];
				}

				preg_match_all('/\\[([\\w ]*)\\]/u', $sQuery, $aSpecialTermsRaw, PREG_SET_ORDER);
				$aSpecialTerms = array();
				if (isset($this->aStructuredQuery['amenity']) && $this->aStructuredQuery['amenity'])
				{
					$aSpecialTermsRaw[] = array('['.$this->aStructuredQuery['amenity'].']', $this->aStructuredQuery['amenity']);
					unset($this->aStructuredQuery['amenity']);
				}
				foreach($aSpecialTermsRaw as $aSpecialTerm)
				{
					$sQuery = str_replace($aSpecialTerm[0], ' ', $sQuery);
					$sToken = $this->oDB->getOne("select make_standard_name('".$aSpecialTerm[1]."') as string");
					$sSQL = 'select * from (select word_id,word_token, word, class, type, country_code, operator';
					$sSQL .= ' from word where word_token in (\' '.$sToken.'\')) as x where (class is not null and class not in (\'place\')) or country_code is not null';
					if (CONST_Debug) var_Dump($sSQL);
					$aSearchWords = $this->oDB->getAll($sSQL);
					$aNewSearches = array();
					foreach($aSearches as $aSearch)
					{
						foreach($aSearchWords as $aSearchTerm)
						{
							$aNewSearch = $aSearch;
							if ($aSearchTerm['country_code'])
							{
								$aNewSearch['sCountryCode'] = strtolower($aSearchTerm['country_code']);
								$aNewSearches[] = $aNewSearch;
								$bSpecialTerms = true;
							}
							if ($aSearchTerm['class'])
							{
								$aNewSearch['sClass'] = $aSearchTerm['class'];
								$aNewSearch['sType'] = $aSearchTerm['type'];
								$aNewSearches[] = $aNewSearch;
								$bSpecialTerms = true;
							}
						}
					}
					$aSearches = $aNewSearches;
				}

				// Split query into phrases
				// Commas are used to reduce the search space by indicating where phrases split
				if ($this->aStructuredQuery)
				{
					$aPhrases = $this->aStructuredQuery;
					$bStructuredPhrases = true;
				}
				else
				{
					$aPhrases = explode(',',$sQuery);
					$bStructuredPhrases = false;
				}

				// Convert each phrase to standard form
				// Create a list of standard words
				// Get all 'sets' of words
				// Generate a complete list of all
				$aTokens = array();
				foreach($aPhrases as $iPhrase => $sPhrase)
				{
					$aPhrase = $this->oDB->getRow("select make_standard_name('".pg_escape_string($sPhrase)."') as string");
					if (PEAR::isError($aPhrase))
					{
						userError("Illegal query string (not an UTF-8 string): ".$sPhrase);
						if (CONST_Debug) var_dump($aPhrase);
						exit;
					}
					if (trim($aPhrase['string']))
					{
						$aPhrases[$iPhrase] = $aPhrase;
						$aPhrases[$iPhrase]['words'] = explode(' ',$aPhrases[$iPhrase]['string']);
						$aPhrases[$iPhrase]['wordsets'] = getWordSets($aPhrases[$iPhrase]['words'], 0);
						$aTokens = array_merge($aTokens, getTokensFromSets($aPhrases[$iPhrase]['wordsets']));
					}
					else
					{
						unset($aPhrases[$iPhrase]);
					}
				}

				// Reindex phrases - we make assumptions later on that they are numerically keyed in order
				$aPhraseTypes = array_keys($aPhrases);
				$aPhrases = array_values($aPhrases);

				if (sizeof($aTokens))
				{
					// Check which tokens we have, get the ID numbers
					$sSQL = 'select word_id,word_token, word, class, type, country_code, operator, search_name_count';
					$sSQL .= ' from word where word_token in ('.join(',',array_map("getDBQuoted",$aTokens)).')';

					if (CONST_Debug) var_Dump($sSQL);

					$aValidTokens = array();
					if (sizeof($aTokens)) $aDatabaseWords = $this->oDB->getAll($sSQL);
					else $aDatabaseWords = array();
					if (PEAR::IsError($aDatabaseWords))
					{
						failInternalError("Could not get word tokens.", $sSQL, $aDatabaseWords);
					}
					$aPossibleMainWordIDs = array();
					$aWordFrequencyScores = array();
					foreach($aDatabaseWords as $aToken)
					{
						// Very special case - require 2 letter country param to match the country code found
						if ($bStructuredPhrases && $aToken['country_code'] && !empty($this->aStructuredQuery['country'])
								&& strlen($this->aStructuredQuery['country']) == 2 && strtolower($this->aStructuredQuery['country']) != $aToken['country_code'])
						{
							continue;
						}

						if (isset($aValidTokens[$aToken['word_token']]))
						{
							$aValidTokens[$aToken['word_token']][] = $aToken;
						}
						else
						{
							$aValidTokens[$aToken['word_token']] = array($aToken);
						}
						if (!$aToken['class'] && !$aToken['country_code']) $aPossibleMainWordIDs[$aToken['word_id']] = 1;
						$aWordFrequencyScores[$aToken['word_id']] = $aToken['search_name_count'] + 1;
					}
					if (CONST_Debug) var_Dump($aPhrases, $aValidTokens);

					// Try and calculate GB postcodes we might be missing
					foreach($aTokens as $sToken)
					{
						// Source of gb postcodes is now definitive - always use
						if (preg_match('/^([A-Z][A-Z]?[0-9][0-9A-Z]? ?[0-9])([A-Z][A-Z])$/', strtoupper(trim($sToken)), $aData))
						{
							if (substr($aData[1],-2,1) != ' ')
							{
								$aData[0] = substr($aData[0],0,strlen($aData[1])-1).' '.substr($aData[0],strlen($aData[1])-1);
								$aData[1] = substr($aData[1],0,-1).' '.substr($aData[1],-1,1);
							}
							$aGBPostcodeLocation = gbPostcodeCalculate($aData[0], $aData[1], $aData[2], $this->oDB);
							if ($aGBPostcodeLocation)
							{
								$aValidTokens[$sToken] = $aGBPostcodeLocation;
							}
						}
						// US ZIP+4 codes - if there is no token,
						// 	merge in the 5-digit ZIP code
						else if (!isset($aValidTokens[$sToken]) && preg_match('/^([0-9]{5}) [0-9]{4}$/', $sToken, $aData))
						{
							if (isset($aValidTokens[$aData[1]]))
							{
								foreach($aValidTokens[$aData[1]] as $aToken)
								{
									if (!$aToken['class'])
									{
										if (isset($aValidTokens[$sToken]))
										{
											$aValidTokens[$sToken][] = $aToken;
										}
										else
										{
											$aValidTokens[$sToken] = array($aToken);
										}
									}
								}
							}
						}
					}

					foreach($aTokens as $sToken)
					{
						// Unknown single word token with a number - assume it is a house number
						if (!isset($aValidTokens[' '.$sToken]) && strpos($sToken,' ') === false && preg_match('/[0-9]/', $sToken))
						{
							$aValidTokens[' '.$sToken] = array(array('class'=>'place','type'=>'house'));
						}
					}

					// Any words that have failed completely?
					// TODO: suggestions

					// Start the search process
					// array with: placeid => -1 | tiger-housenumber
					$aResultPlaceIDs = array();

					$aGroupedSearches = $this->getGroupedSearches($aSearches, $aPhraseTypes, $aPhrases, $aValidTokens, $aWordFrequencyScores, $bStructuredPhrases);

					if ($this->bReverseInPlan)
					{
						// Reverse phrase array and also reverse the order of the wordsets in
						// the first and final phrase. Don't bother about phrases in the middle
						// because order in the address doesn't matter.
						$aPhrases = array_reverse($aPhrases);
						$aPhrases[0]['wordsets'] = getInverseWordSets($aPhrases[0]['words'], 0);
						if (sizeof($aPhrases) > 1)
						{
							$aFinalPhrase = end($aPhrases);
							$aPhrases[sizeof($aPhrases)-1]['wordsets'] = getInverseWordSets($aFinalPhrase['words'], 0);
						}
						$aReverseGroupedSearches = $this->getGroupedSearches($aSearches, null, $aPhrases, $aValidTokens, $aWordFrequencyScores, false);

						foreach($aGroupedSearches as $aSearches)
						{
							foreach($aSearches as $aSearch)
							{
								if ($aSearch['iSearchRank'] < $this->iMaxRank)
								{
									if (!isset($aReverseGroupedSearches[$aSearch['iSearchRank']])) $aReverseGroupedSearches[$aSearch['iSearchRank']] = array();
									$aReverseGroupedSearches[$aSearch['iSearchRank']][] = $aSearch;
								}

							}
						}

						$aGroupedSearches = $aReverseGroupedSearches;
						ksort($aGroupedSearches);
					}
				}
				else
				{
					// Re-group the searches by their score, junk anything over 20 as just not worth trying
					$aGroupedSearches = array();
					foreach($aSearches as $aSearch)
					{
						if ($aSearch['iSearchRank'] < $this->iMaxRank)
						{
							if (!isset($aGroupedSearches[$aSearch['iSearchRank']])) $aGroupedSearches[$aSearch['iSearchRank']] = array();
							$aGroupedSearches[$aSearch['iSearchRank']][] = $aSearch;
						}
					}
					ksort($aGroupedSearches);
				}

				if (CONST_Debug) var_Dump($aGroupedSearches);

				if (CONST_Search_TryDroppedAddressTerms && sizeof($this->aStructuredQuery) > 0)
				{
					$aCopyGroupedSearches = $aGroupedSearches;
					foreach($aCopyGroupedSearches as $iGroup => $aSearches)
					{
						foreach($aSearches as $iSearch => $aSearch)
						{
							$aReductionsList = array($aSearch['aAddress']);
							$iSearchRank = $aSearch['iSearchRank'];
							while(sizeof($aReductionsList) > 0)
							{
								$iSearchRank += 5;
								if ($iSearchRank > iMaxRank) break 3;
								$aNewReductionsList = array();
								foreach($aReductionsList as $aReductionsWordList)
								{
									for ($iReductionWord = 0; $iReductionWord < sizeof($aReductionsWordList); $iReductionWord++)
									{
										$aReductionsWordListResult = array_merge(array_slice($aReductionsWordList, 0, $iReductionWord), array_slice($aReductionsWordList, $iReductionWord+1));
										$aReverseSearch = $aSearch;
										$aSearch['aAddress'] = $aReductionsWordListResult;
										$aSearch['iSearchRank'] = $iSearchRank;
										$aGroupedSearches[$iSearchRank][] = $aReverseSearch;
										if (sizeof($aReductionsWordListResult) > 0)
										{
											$aNewReductionsList[] = $aReductionsWordListResult;
										}
									}
								}
								$aReductionsList = $aNewReductionsList;
							}
						}
					}
					ksort($aGroupedSearches);
				}

				// Filter out duplicate searches
				$aSearchHash = array();
				foreach($aGroupedSearches as $iGroup => $aSearches)
				{
					foreach($aSearches as $iSearch => $aSearch)
					{
						$sHash = serialize($aSearch);
						if (isset($aSearchHash[$sHash]))
						{
							unset($aGroupedSearches[$iGroup][$iSearch]);
							if (sizeof($aGroupedSearches[$iGroup]) == 0) unset($aGroupedSearches[$iGroup]);
						}
						else
						{
							$aSearchHash[$sHash] = 1;
						}
					}
				}

				if (CONST_Debug) _debugDumpGroupedSearches($aGroupedSearches, $aValidTokens);

				$iGroupLoop = 0;
				$iQueryLoop = 0;
				foreach($aGroupedSearches as $iGroupedRank => $aSearches)
				{
					$iGroupLoop++;
					foreach($aSearches as $aSearch)
					{
						$iQueryLoop++;
						$searchedHousenumber = -1;

						if (CONST_Debug) { echo "<hr><b>Search Loop, group $iGroupLoop, loop $iQueryLoop</b>"; }
						if (CONST_Debug) _debugDumpGroupedSearches(array($iGroupedRank => array($aSearch)), $aValidTokens);

						// No location term?
						if (!sizeof($aSearch['aName']) && !sizeof($aSearch['aAddress']) && !$aSearch['fLon'])
						{
							if ($aSearch['sCountryCode'] && !$aSearch['sClass'] && !$aSearch['sHouseNumber'])
							{
								// Just looking for a country by code - look it up
								if (4 >= $this->iMinAddressRank && 4 <= $this->iMaxAddressRank)
								{
									$sSQL = "select place_id from placex where calculated_country_code='".$aSearch['sCountryCode']."' and rank_search = 4";
									if ($sCountryCodesSQL) $sSQL .= " and calculated_country_code in ($sCountryCodesSQL)";
									if ($bBoundingBoxSearch)
										$sSQL .= " and _st_intersects($this->sViewboxSmallSQL, geometry)";
									$sSQL .= " order by st_area(geometry) desc limit 1";
									if (CONST_Debug) var_dump($sSQL);
									$aPlaceIDs = $this->oDB->getCol($sSQL);
								}
								else
								{
									$aPlaceIDs = array();
								}
							}
							else
							{
								if (!$bBoundingBoxSearch && !$aSearch['fLon']) continue;
								if (!$aSearch['sClass']) continue;
								$sSQL = "select count(*) from pg_tables where tablename = 'place_classtype_".$aSearch['sClass']."_".$aSearch['sType']."'";
								if ($this->oDB->getOne($sSQL))
								{
									$sSQL = "select place_id from place_classtype_".$aSearch['sClass']."_".$aSearch['sType']." ct";
									if ($sCountryCodesSQL) $sSQL .= " join placex using (place_id)";
									$sSQL .= " where st_contains($this->sViewboxSmallSQL, ct.centroid)";
									if ($sCountryCodesSQL) $sSQL .= " and calculated_country_code in ($sCountryCodesSQL)";
									if (sizeof($this->aExcludePlaceIDs))
									{
										$sSQL .= " and place_id not in (".join(',',$this->aExcludePlaceIDs).")";
									}
									if ($sViewboxCentreSQL) $sSQL .= " order by st_distance($sViewboxCentreSQL, ct.centroid) asc";
									$sSQL .= " limit $this->iLimit";
									if (CONST_Debug) var_dump($sSQL);
									$aPlaceIDs = $this->oDB->getCol($sSQL);

									// If excluded place IDs are given, it is fair to assume that
									// there have been results in the small box, so no further
									// expansion in that case.
									// Also don't expand if bounded results were requested.
									if (!sizeof($aPlaceIDs) && !sizeof($this->aExcludePlaceIDs) && !$this->bBoundedSearch)
									{
										$sSQL = "select place_id from place_classtype_".$aSearch['sClass']."_".$aSearch['sType']." ct";
										if ($sCountryCodesSQL) $sSQL .= " join placex using (place_id)";
										$sSQL .= " where st_contains($this->sViewboxLargeSQL, ct.centroid)";
										if ($sCountryCodesSQL) $sSQL .= " and calculated_country_code in ($sCountryCodesSQL)";
										if ($sViewboxCentreSQL) $sSQL .= " order by st_distance($sViewboxCentreSQL, ct.centroid) asc";
										$sSQL .= " limit $this->iLimit";
										if (CONST_Debug) var_dump($sSQL);
										$aPlaceIDs = $this->oDB->getCol($sSQL);
									}
								}
								else
								{
									$sSQL = "select place_id from placex where class='".$aSearch['sClass']."' and type='".$aSearch['sType']."'";
									$sSQL .= " and st_contains($this->sViewboxSmallSQL, geometry) and linked_place_id is null";
									if ($sCountryCodesSQL) $sSQL .= " and calculated_country_code in ($sCountryCodesSQL)";
									if ($sViewboxCentreSQL)	$sSQL .= " order by st_distance($sViewboxCentreSQL, centroid) asc";
									$sSQL .= " limit $this->iLimit";
									if (CONST_Debug) var_dump($sSQL);
									$aPlaceIDs = $this->oDB->getCol($sSQL);
								}
							}
						}
						else
						{
							$aPlaceIDs = array();

							// First we need a position, either aName or fLat or both
							$aTerms = array();
							$aOrder = array();

							if ($aSearch['sHouseNumber'] && sizeof($aSearch['aAddress']))
							{
								$sHouseNumberRegex = '\\\\m'.$aSearch['sHouseNumber'].'\\\\M';
                                $aOrder[] = "";
								$aOrder[0] = "exists(select place_id from placex where parent_place_id = search_name.place_id and transliteration(housenumber) ~* E'".$sHouseNumberRegex."' limit 1) ";
								// also housenumbers from interpolation lines table are needed
								$aOrder[0] .= " or exists(select place_id from location_property_osmline where parent_place_id = search_name.place_id and ".$aSearch['sHouseNumber'].">=startnumber and ".$aSearch['sHouseNumber']."<=endnumber limit 1)";
								$aOrder[0] .= " desc";
							}

							// TODO: filter out the pointless search terms (2 letter name tokens and less)
							// they might be right - but they are just too darned expensive to run
							if (sizeof($aSearch['aName'])) $aTerms[] = "name_vector @> ARRAY[".join($aSearch['aName'],",")."]";
							if (sizeof($aSearch['aNameNonSearch'])) $aTerms[] = "array_cat(name_vector,ARRAY[]::integer[]) @> ARRAY[".join($aSearch['aNameNonSearch'],",")."]";
							if (sizeof($aSearch['aAddress']) && $aSearch['aName'] != $aSearch['aAddress'])
							{
								// For infrequent name terms disable index usage for address
								if (CONST_Search_NameOnlySearchFrequencyThreshold &&
										sizeof($aSearch['aName']) == 1 &&
										$aWordFrequencyScores[$aSearch['aName'][reset($aSearch['aName'])]] < CONST_Search_NameOnlySearchFrequencyThreshold)
								{
									$aTerms[] = "array_cat(nameaddress_vector,ARRAY[]::integer[]) @> ARRAY[".join(array_merge($aSearch['aAddress'],$aSearch['aAddressNonSearch']),",")."]";
								}
								else
								{
									$aTerms[] = "nameaddress_vector @> ARRAY[".join($aSearch['aAddress'],",")."]";
									if (sizeof($aSearch['aAddressNonSearch'])) $aTerms[] = "array_cat(nameaddress_vector,ARRAY[]::integer[]) @> ARRAY[".join($aSearch['aAddressNonSearch'],",")."]";
								}
							}
							if ($aSearch['sCountryCode']) $aTerms[] = "country_code = '".pg_escape_string($aSearch['sCountryCode'])."'";
							if ($aSearch['sHouseNumber'])
							{
								$aTerms[] = "address_rank between 16 and 27";
							}
							else
							{
								if ($this->iMinAddressRank > 0)
								{
									$aTerms[] = "address_rank >= ".$this->iMinAddressRank;
								}
								if ($this->iMaxAddressRank < 30)
								{
									$aTerms[] = "address_rank <= ".$this->iMaxAddressRank;
								}
							}
							if ($aSearch['fLon'] && $aSearch['fLat'])
							{
								$aTerms[] = "ST_DWithin(centroid, ST_SetSRID(ST_Point(".$aSearch['fLon'].",".$aSearch['fLat']."),4326), ".$aSearch['fRadius'].")";
								$aOrder[] = "ST_Distance(centroid, ST_SetSRID(ST_Point(".$aSearch['fLon'].",".$aSearch['fLat']."),4326)) ASC";
							}
							if (sizeof($this->aExcludePlaceIDs))
							{
								$aTerms[] = "place_id not in (".join(',',$this->aExcludePlaceIDs).")";
							}
							if ($sCountryCodesSQL)
							{
								$aTerms[] = "country_code in ($sCountryCodesSQL)";
							}

							if ($bBoundingBoxSearch) $aTerms[] = "centroid && $this->sViewboxSmallSQL";
							if ($sNearPointSQL) $aOrder[] = "ST_Distance($sNearPointSQL, centroid) asc";

							if ($aSearch['sHouseNumber'])
							{
								$sImportanceSQL = '- abs(26 - address_rank) + 3';
							}
							else
							{
								$sImportanceSQL = '(case when importance = 0 OR importance IS NULL then 0.75-(search_rank::float/40) else importance end)';
							}
							if ($this->sViewboxSmallSQL) $sImportanceSQL .= " * case when ST_Contains($this->sViewboxSmallSQL, centroid) THEN 1 ELSE 0.5 END";
							if ($this->sViewboxLargeSQL) $sImportanceSQL .= " * case when ST_Contains($this->sViewboxLargeSQL, centroid) THEN 1 ELSE 0.5 END";

							$aOrder[] = "$sImportanceSQL DESC";
							if (sizeof($aSearch['aFullNameAddress']))
							{
								$sExactMatchSQL = '(select count(*) from (select unnest(ARRAY['.join($aSearch['aFullNameAddress'],",").']) INTERSECT select unnest(nameaddress_vector))s) as exactmatch';
								$aOrder[] = 'exactmatch DESC';
							} else {
								$sExactMatchSQL = '0::int as exactmatch';
							}

							if (sizeof($aTerms))
							{
								$sSQL = "select place_id, ";
								$sSQL .= $sExactMatchSQL;
								$sSQL .= " from search_name";
								$sSQL .= " where ".join(' and ',$aTerms);
								$sSQL .= " order by ".join(', ',$aOrder);
								if ($aSearch['sHouseNumber'] || $aSearch['sClass'])
									$sSQL .= " limit 20";
								elseif (!sizeof($aSearch['aName']) && !sizeof($aSearch['aAddress']) && $aSearch['sClass'])
									$sSQL .= " limit 1";
								else
									$sSQL .= " limit ".$this->iLimit;

								if (CONST_Debug) { var_dump($sSQL); }
								$aViewBoxPlaceIDs = $this->oDB->getAll($sSQL);
								if (PEAR::IsError($aViewBoxPlaceIDs))
								{
									failInternalError("Could not get places for search terms.", $sSQL, $aViewBoxPlaceIDs);
								}
								//var_dump($aViewBoxPlaceIDs);
								// Did we have an viewbox matches?
								$aPlaceIDs = array();
								$bViewBoxMatch = false;
								foreach($aViewBoxPlaceIDs as $aViewBoxRow)
								{
									//if ($bViewBoxMatch == 1 && $aViewBoxRow['in_small'] == 'f') break;
									//if ($bViewBoxMatch == 2 && $aViewBoxRow['in_large'] == 'f') break;
									//if ($aViewBoxRow['in_small'] == 't') $bViewBoxMatch = 1;
									//else if ($aViewBoxRow['in_large'] == 't') $bViewBoxMatch = 2;
									$aPlaceIDs[] = $aViewBoxRow['place_id'];
									$this->exactMatchCache[$aViewBoxRow['place_id']] = $aViewBoxRow['exactmatch'];
								}
							}
							//var_Dump($aPlaceIDs);
							//exit;

							//now search for housenumber, if housenumber provided
							if ($aSearch['sHouseNumber'] && sizeof($aPlaceIDs))
							{
								$searchedHousenumber = intval($aSearch['sHouseNumber']);
								$aRoadPlaceIDs = $aPlaceIDs;
								$sPlaceIDs = join(',',$aPlaceIDs);

								// Now they are indexed look for a house attached to a street we found
								$sHouseNumberRegex = '\\\\m'.$aSearch['sHouseNumber'].'\\\\M';
								$sSQL = "select place_id from placex where parent_place_id in (".$sPlaceIDs.") and transliteration(housenumber) ~* E'".$sHouseNumberRegex."'";
								if (sizeof($this->aExcludePlaceIDs))
								{
									$sSQL .= " and place_id not in (".join(',',$this->aExcludePlaceIDs).")";
								}
								$sSQL .= " limit $this->iLimit";
								if (CONST_Debug) var_dump($sSQL);
								$aPlaceIDs = $this->oDB->getCol($sSQL);
								
								// if nothing found, search in the interpolation line table
								if(!sizeof($aPlaceIDs))
								{
									// do we need to use transliteration and the regex for housenumbers???
									//new query for lines, not housenumbers anymore
									if($searchedHousenumber%2 == 0){
										//if housenumber is even, look for housenumber in streets with interpolationtype even or all
										$sSQL = "select distinct place_id from location_property_osmline where parent_place_id in (".$sPlaceIDs.") and (interpolationtype='even' or interpolationtype='all') and ".$searchedHousenumber.">=startnumber and ".$searchedHousenumber."<=endnumber";
									}else{
										//look for housenumber in streets with interpolationtype odd or all
										$sSQL = "select distinct place_id from location_property_osmline where parent_place_id in (".$sPlaceIDs.") and (interpolationtype='odd' or interpolationtype='all') and ".$searchedHousenumber.">=startnumber and ".$searchedHousenumber."<=endnumber";
									}

									if (sizeof($this->aExcludePlaceIDs))
									{
										$sSQL .= " and parent_place_id not in (".join(',', $this->aExcludePlaceIDs).")";
									}
									//$sSQL .= " limit $this->iLimit";
									if (CONST_Debug) var_dump($sSQL);
									//get place IDs
									$aPlaceIDs = $this->oDB->getCol($sSQL, 0);
								}
									
								// If nothing found try the aux fallback table
								if (CONST_Use_Aux_Location_data && !sizeof($aPlaceIDs))
								{
									$sSQL = "select place_id from location_property_aux where parent_place_id in (".$sPlaceIDs.") and housenumber = '".pg_escape_string($aSearch['sHouseNumber'])."'";
									if (sizeof($this->aExcludePlaceIDs))
									{
										$sSQL .= " and parent_place_id not in (".join(',',$this->aExcludePlaceIDs).")";
									}
									//$sSQL .= " limit $this->iLimit";
									if (CONST_Debug) var_dump($sSQL);
									$aPlaceIDs = $this->oDB->getCol($sSQL);
								}
<<<<<<< HEAD
								//if nothing found search in Tiger data for this housenumber(location_property_tiger)
								if (!sizeof($aPlaceIDs))
=======
								//if nothing was found in placex or location_property_aux, then search in Tiger data for this housenumber(location_property_tiger)
								$searchedHousenumber = intval($aSearch['sHouseNumber']);
								if (CONST_Use_US_Tiger_Data && !sizeof($aPlaceIDs))
>>>>>>> 131527bd
								{
									//new query for lines, not housenumbers anymore
									if($searchedHousenumber%2 == 0){
										//if housenumber is even, look for housenumber in streets with interpolationtype even or all
										$sSQL = "select distinct place_id from location_property_tiger where parent_place_id in (".$sPlaceIDs.") and (interpolationtype='even' or interpolationtype='all') and ".$searchedHousenumber.">=startnumber and ".$searchedHousenumber."<=endnumber";
									}else{
										//look for housenumber in streets with interpolationtype odd or all
										$sSQL = "select distinct place_id from location_property_tiger where parent_place_id in (".$sPlaceIDs.") and (interpolationtype='odd' or interpolationtype='all') and ".$searchedHousenumber.">=startnumber and ".$searchedHousenumber."<=endnumber";
									}

									if (sizeof($this->aExcludePlaceIDs))
									{
										$sSQL .= " and place_id not in (".join(',', $this->aExcludePlaceIDs).")";
									}
									//$sSQL .= " limit $this->iLimit";
									if (CONST_Debug) var_dump($sSQL);
									//get place IDs
									$aPlaceIDs = $this->oDB->getCol($sSQL, 0);
								}

								// Fallback to the road (if no housenumber was found)
								if (!sizeof($aPlaceIDs) && preg_match('/[0-9]+/', $aSearch['sHouseNumber']))
								{
									$aPlaceIDs = $aRoadPlaceIDs;
									//set to -1, if no housenumbers were found
									$searchedHousenumber = -1;
								}
                                //else: housenumber was found, remains saved in searchedHousenumber
							}


							if ($aSearch['sClass'] && sizeof($aPlaceIDs))
							{
								$sPlaceIDs = join(',', $aPlaceIDs);
								$aClassPlaceIDs = array();

								if (!$aSearch['sOperator'] || $aSearch['sOperator'] == 'name')
								{
									// If they were searching for a named class (i.e. 'Kings Head pub') then we might have an extra match
									$sSQL = "select place_id from placex where place_id in ($sPlaceIDs) and class='".$aSearch['sClass']."' and type='".$aSearch['sType']."'";
									$sSQL .= " and linked_place_id is null";
									if ($sCountryCodesSQL) $sSQL .= " and calculated_country_code in ($sCountryCodesSQL)";
									$sSQL .= " order by rank_search asc limit $this->iLimit";
									if (CONST_Debug) var_dump($sSQL);
									$aClassPlaceIDs = $this->oDB->getCol($sSQL);
								}

								if (!$aSearch['sOperator'] || $aSearch['sOperator'] == 'near') // & in
								{
									$sSQL = "select count(*) from pg_tables where tablename = 'place_classtype_".$aSearch['sClass']."_".$aSearch['sType']."'";
									$bCacheTable = $this->oDB->getOne($sSQL);

									$sSQL = "select min(rank_search) from placex where place_id in ($sPlaceIDs)";

									if (CONST_Debug) var_dump($sSQL);
									$this->iMaxRank = ((int)$this->oDB->getOne($sSQL));

									// For state / country level searches the normal radius search doesn't work very well
									$sPlaceGeom = false;
									if ($this->iMaxRank < 9 && $bCacheTable)
									{
										// Try and get a polygon to search in instead
										$sSQL = "select geometry from placex where place_id in ($sPlaceIDs) and rank_search < $this->iMaxRank + 5 and st_geometrytype(geometry) in ('ST_Polygon','ST_MultiPolygon') order by rank_search asc limit 1";
										if (CONST_Debug) var_dump($sSQL);
										$sPlaceGeom = $this->oDB->getOne($sSQL);
									}

									if ($sPlaceGeom)
									{
										$sPlaceIDs = false;
									}
									else
									{
										$this->iMaxRank += 5;
										$sSQL = "select place_id from placex where place_id in ($sPlaceIDs) and rank_search < $this->iMaxRank";
										if (CONST_Debug) var_dump($sSQL);
										$aPlaceIDs = $this->oDB->getCol($sSQL);
										$sPlaceIDs = join(',',$aPlaceIDs);
									}

									if ($sPlaceIDs || $sPlaceGeom)
									{

										$fRange = 0.01;
										if ($bCacheTable)
										{
											// More efficient - can make the range bigger
											$fRange = 0.05;

											$sOrderBySQL = '';
											if ($sNearPointSQL) $sOrderBySQL = "ST_Distance($sNearPointSQL, l.centroid)";
											else if ($sPlaceIDs) $sOrderBySQL = "ST_Distance(l.centroid, f.geometry)";
											else if ($sPlaceGeom) $sOrderBysSQL = "ST_Distance(st_centroid('".$sPlaceGeom."'), l.centroid)";

											$sSQL = "select distinct l.place_id".($sOrderBySQL?','.$sOrderBySQL:'')." from place_classtype_".$aSearch['sClass']."_".$aSearch['sType']." as l";
											if ($sCountryCodesSQL) $sSQL .= " join placex as lp using (place_id)";
											if ($sPlaceIDs)
											{
												$sSQL .= ",placex as f where ";
												$sSQL .= "f.place_id in ($sPlaceIDs) and ST_DWithin(l.centroid, f.centroid, $fRange) ";
											}
											if ($sPlaceGeom)
											{
												$sSQL .= " where ";
												$sSQL .= "ST_Contains('".$sPlaceGeom."', l.centroid) ";
											}
											if (sizeof($this->aExcludePlaceIDs))
											{
												$sSQL .= " and l.place_id not in (".join(',',$this->aExcludePlaceIDs).")";
											}
											if ($sCountryCodesSQL) $sSQL .= " and lp.calculated_country_code in ($sCountryCodesSQL)";
											if ($sOrderBySQL) $sSQL .= "order by ".$sOrderBySQL." asc";
											if ($this->iOffset) $sSQL .= " offset $this->iOffset";
											$sSQL .= " limit $this->iLimit";
											if (CONST_Debug) var_dump($sSQL);
											$aClassPlaceIDs = array_merge($aClassPlaceIDs, $this->oDB->getCol($sSQL));
										}
										else
										{
											if (isset($aSearch['fRadius']) && $aSearch['fRadius']) $fRange = $aSearch['fRadius'];

											$sOrderBySQL = '';
											if ($sNearPointSQL) $sOrderBySQL = "ST_Distance($sNearPointSQL, l.geometry)";
											else $sOrderBySQL = "ST_Distance(l.geometry, f.geometry)";

											$sSQL = "select distinct l.place_id".($sOrderBysSQL?','.$sOrderBysSQL:'')." from placex as l,placex as f where ";
											$sSQL .= "f.place_id in ( $sPlaceIDs) and ST_DWithin(l.geometry, f.centroid, $fRange) ";
											$sSQL .= "and l.class='".$aSearch['sClass']."' and l.type='".$aSearch['sType']."' ";
											if (sizeof($this->aExcludePlaceIDs))
											{
												$sSQL .= " and l.place_id not in (".join(',',$this->aExcludePlaceIDs).")";
											}
											if ($sCountryCodesSQL) $sSQL .= " and l.calculated_country_code in ($sCountryCodesSQL)";
											if ($sOrderBy) $sSQL .= "order by ".$OrderBysSQL." asc";
											if ($this->iOffset) $sSQL .= " offset $this->iOffset";
											$sSQL .= " limit $this->iLimit";
											if (CONST_Debug) var_dump($sSQL);
											$aClassPlaceIDs = array_merge($aClassPlaceIDs, $this->oDB->getCol($sSQL));
										}
									}
								}

								$aPlaceIDs = $aClassPlaceIDs;

							}

						}

						if (PEAR::IsError($aPlaceIDs))
						{
							failInternalError("Could not get place IDs from tokens." ,$sSQL, $aPlaceIDs);
						}

						if (CONST_Debug) { echo "<br><b>Place IDs:</b> "; var_Dump($aPlaceIDs); }

						foreach($aPlaceIDs as $iPlaceID)
						{
							// array for placeID => -1 | Tiger housenumber
							$aResultPlaceIDs[$iPlaceID] = $searchedHousenumber;
						}
						if ($iQueryLoop > 20) break;
					}

					if (isset($aResultPlaceIDs) && sizeof($aResultPlaceIDs) && ($this->iMinAddressRank != 0 || $this->iMaxAddressRank != 30))
					{
						// Need to verify passes rank limits before dropping out of the loop (yuk!)
						// reduces the number of place ids, like a filter
						// rank_address is 30 for interpolated housenumbers
						$sSQL = "select place_id from placex where place_id in (".join(',',array_keys($aResultPlaceIDs)).") ";
						$sSQL .= "and (placex.rank_address between $this->iMinAddressRank and $this->iMaxAddressRank ";
						if (14 >= $this->iMinAddressRank && 14 <= $this->iMaxAddressRank) $sSQL .= " OR (extratags->'place') = 'city'";
						if ($this->aAddressRankList) $sSQL .= " OR placex.rank_address in (".join(',',$this->aAddressRankList).")";
<<<<<<< HEAD
						$sSQL .= ") UNION select place_id from location_property_tiger where place_id in (".join(',',array_keys($aResultPlaceIDs)).") ";
						$sSQL .= "and (30 between $this->iMinAddressRank and $this->iMaxAddressRank ";
						if ($this->aAddressRankList) $sSQL .= " OR 30 in (".join(',',$this->aAddressRankList).")";
						$sSQL .= ") UNION select place_id from location_property_osmline where place_id in (".join(',',array_keys($aResultPlaceIDs)).") ";
						$sSQL .= "and (30 between $this->iMinAddressRank and $this->iMaxAddressRank)";
=======
						if (CONST_Use_US_Tiger_Data)
						{
							$sSQL .= ") UNION select place_id from location_property_tiger where place_id in (".join(',',array_keys($aResultPlaceIDs)).") ";
							$sSQL .= "and (30 between $this->iMinAddressRank and $this->iMaxAddressRank ";
							if ($this->aAddressRankList) $sSQL .= " OR 30 in (".join(',',$this->aAddressRankList).")";
						}
						$sSQL .= ")";
>>>>>>> 131527bd
						if (CONST_Debug) var_dump($sSQL);
						$aFilteredPlaceIDs = $this->oDB->getCol($sSQL);
						$tempIDs = array();
						foreach($aFilteredPlaceIDs as $placeID)
                        {
							$tempIDs[$placeID] = $aResultPlaceIDs[$placeID];  //assign housenumber to placeID
						}
						$aResultPlaceIDs = $tempIDs;
					}

					//exit;
					if (isset($aResultPlaceIDs) && sizeof($aResultPlaceIDs)) break;
					if ($iGroupLoop > 4) break;
					if ($iQueryLoop > 30) break;
				}

				// Did we find anything?
				if (isset($aResultPlaceIDs) && sizeof($aResultPlaceIDs))
				{
					$aSearchResults = $this->getDetails($aResultPlaceIDs);
				}

			}
			else
			{
				// Just interpret as a reverse geocode
				$iPlaceID = geocodeReverse((float)$this->aNearPoint[0], (float)$this->aNearPoint[1]);
				if ($iPlaceID)
					$aSearchResults = $this->getDetails(array($iPlaceID));
				else
					$aSearchResults = array();
			}

			// No results? Done
			if (!sizeof($aSearchResults))
			{
				if ($this->bFallback)
				{
					if ($this->fallbackStructuredQuery())
					{
						return $this->lookup();
					}
				}

				return array();
			}

			$aClassType = getClassTypesWithImportance();
			$aRecheckWords = preg_split('/\b[\s,\\-]*/u',$sQuery);
			foreach($aRecheckWords as $i => $sWord)
			{
				if (!preg_match('/\pL/', $sWord)) unset($aRecheckWords[$i]);
			}

			if (CONST_Debug) { echo '<i>Recheck words:<\i>'; var_dump($aRecheckWords); }

			foreach($aSearchResults as $iResNum => $aResult)
			{
				// Default
				$fDiameter = getResultDiameter($aResult);

				$oPlaceLookup = new PlaceLookup($this->oDB);
				$oPlaceLookup->setIncludePolygonAsPoints($this->bIncludePolygonAsPoints);
				$oPlaceLookup->setIncludePolygonAsText($this->bIncludePolygonAsText);
				$oPlaceLookup->setIncludePolygonAsGeoJSON($this->bIncludePolygonAsGeoJSON);
				$oPlaceLookup->setIncludePolygonAsKML($this->bIncludePolygonAsKML);
				$oPlaceLookup->setIncludePolygonAsSVG($this->bIncludePolygonAsSVG);
				$oPlaceLookup->setPolygonSimplificationThreshold($this->fPolygonSimplificationThreshold);

				$aOutlineResult = $oPlaceLookup->getOutlines($aResult['place_id'], $aResult['lon'], $aResult['lat'], $fDiameter/2);
				if ($aOutlineResult)
				{
					$aResult = array_merge($aResult, $aOutlineResult);
				}
				
				if ($aResult['extra_place'] == 'city')
				{
					$aResult['class'] = 'place';
					$aResult['type'] = 'city';
					$aResult['rank_search'] = 16;
				}

				// Is there an icon set for this type of result?
				if (isset($aClassType[$aResult['class'].':'.$aResult['type']]['icon'])
						&& $aClassType[$aResult['class'].':'.$aResult['type']]['icon'])
				{
					$aResult['icon'] = CONST_Website_BaseURL.'images/mapicons/'.$aClassType[$aResult['class'].':'.$aResult['type']]['icon'].'.p.20.png';
				}

				if (isset($aClassType[$aResult['class'].':'.$aResult['type'].':'.$aResult['admin_level']]['label'])
						&& $aClassType[$aResult['class'].':'.$aResult['type'].':'.$aResult['admin_level']]['label'])
				{
					$aResult['label'] = $aClassType[$aResult['class'].':'.$aResult['type'].':'.$aResult['admin_level']]['label'];
				}
				elseif (isset($aClassType[$aResult['class'].':'.$aResult['type']]['label'])
						&& $aClassType[$aResult['class'].':'.$aResult['type']]['label'])
				{
					$aResult['label'] = $aClassType[$aResult['class'].':'.$aResult['type']]['label'];
				}
				// if tag '&addressdetails=1' is set in query
				if ($this->bIncludeAddressDetails)
				{
					// getAddressDetails() is defined in lib.php and uses the SQL function get_addressdata in functions.sql
					$aResult['address'] = getAddressDetails($this->oDB, $sLanguagePrefArraySQL, $aResult['place_id'], $aResult['country_code'], $aResultPlaceIDs[$aResult['place_id']]);
					if ($aResult['extra_place'] == 'city' && !isset($aResult['address']['city']))
					{
						$aResult['address'] = array_merge(array('city' => array_shift(array_values($aResult['address']))), $aResult['address']);
					}
				}
				if ($this->bIncludeExtraTags)
				{
					if ($aResult['extra'])
					{
						$aResult['sExtraTags'] = json_decode($aResult['extra']);
					}
					else
					{
						$aResult['sExtraTags'] = (object) array();
					}
				}

				if ($this->bIncludeNameDetails)
				{
					if ($aResult['names'])
					{
						$aResult['sNameDetails'] = json_decode($aResult['names']);
					}
					else
					{
						$aResult['sNameDetails'] = (object) array();
					}
				}

				// Adjust importance for the number of exact string matches in the result
				$aResult['importance'] = max(0.001,$aResult['importance']);
				$iCountWords = 0;
				$sAddress = $aResult['langaddress'];
				foreach($aRecheckWords as $i => $sWord)
				{
					if (stripos($sAddress, $sWord)!==false)
					{
						$iCountWords++;
						if (preg_match("/(^|,)\s*".preg_quote($sWord, '/')."\s*(,|$)/", $sAddress)) $iCountWords += 0.1;
					}
				}

				$aResult['importance'] = $aResult['importance'] + ($iCountWords*0.1); // 0.1 is a completely arbitrary number but something in the range 0.1 to 0.5 would seem right

				$aResult['name'] = $aResult['langaddress'];
				// secondary ordering (for results with same importance (the smaller the better):
				//   - approximate importance of address parts
				$aResult['foundorder'] = -$aResult['addressimportance']/10;
				//   - number of exact matches from the query
				if (isset($this->exactMatchCache[$aResult['place_id']]))
					$aResult['foundorder'] -= $this->exactMatchCache[$aResult['place_id']];
				else if (isset($this->exactMatchCache[$aResult['parent_place_id']]))
					$aResult['foundorder'] -= $this->exactMatchCache[$aResult['parent_place_id']];
				//  - importance of the class/type
				if (isset($aClassType[$aResult['class'].':'.$aResult['type']]['importance'])
					&& $aClassType[$aResult['class'].':'.$aResult['type']]['importance'])
				{
					$aResult['foundorder'] += 0.0001 * $aClassType[$aResult['class'].':'.$aResult['type']]['importance'];
				}
				else
				{
					$aResult['foundorder'] += 0.01;
				}
				if (CONST_Debug) { var_dump($aResult); }
				$aSearchResults[$iResNum] = $aResult;
			}
			uasort($aSearchResults, 'byImportance');

			$aOSMIDDone = array();
			$aClassTypeNameDone = array();
			$aToFilter = $aSearchResults;
			$aSearchResults = array();

			$bFirst = true;
			foreach($aToFilter as $iResNum => $aResult)
			{
				$this->aExcludePlaceIDs[$aResult['place_id']] = $aResult['place_id'];
				if ($bFirst)
				{
					$fLat = $aResult['lat'];
					$fLon = $aResult['lon'];
					if (isset($aResult['zoom'])) $iZoom = $aResult['zoom'];
					$bFirst = false;
				}
				if (!$this->bDeDupe || (!isset($aOSMIDDone[$aResult['osm_type'].$aResult['osm_id']])
							&& !isset($aClassTypeNameDone[$aResult['osm_type'].$aResult['class'].$aResult['type'].$aResult['name'].$aResult['admin_level']])))
				{
					$aOSMIDDone[$aResult['osm_type'].$aResult['osm_id']] = true;
					$aClassTypeNameDone[$aResult['osm_type'].$aResult['class'].$aResult['type'].$aResult['name'].$aResult['admin_level']] = true;
					$aSearchResults[] = $aResult;
				}

				// Absolute limit on number of results
				if (sizeof($aSearchResults) >= $this->iFinalLimit) break;
			}

			return $aSearchResults;

		} // end lookup()


	} // end class
<|MERGE_RESOLUTION|>--- conflicted
+++ resolved
@@ -431,20 +431,6 @@
 
 			if (30 >= $this->iMinAddressRank && 30 <= $this->iMaxAddressRank)
 			{
-<<<<<<< HEAD
-				//query also location_property_osmline and location_property_tiger and location_property_aux
-				//Tiger search only if a housenumber was searched and if it was found (i.e. aPlaceIDs[placeID] = housenumber != -1) (realized through a join)
-				//only Tiger housenumbers need to be interpolated, because they are saved as lines with start- and endnumber, the common osm housenumbers are usually saved as points
-				$sHousenumbers = "";
-				$i = 0;
-				$length = count($aPlaceIDs);
-				foreach($aPlaceIDs as $placeID => $housenumber)
-				{
-					$i++;
-					$sHousenumbers .= "(".$placeID.", ".$housenumber.")";
-					if($i<$length)
-						$sHousenumbers .= ", ";
-=======
 				if (CONST_Use_US_Tiger_Data)
 				{
 					//query also location_property_tiger and location_property_aux
@@ -480,7 +466,6 @@
 					$sSQL .= " where housenumber_for_place>=0 and 30 between $this->iMinAddressRank and $this->iMaxAddressRank) as blub"; //postgres wants an alias here
 					$sSQL .= " group by place_id, housenumber_for_place"; //is this group by really needed?, place_id + housenumber (in combination) are unique
 					if (!$this->bDeDupe) $sSQL .= ", place_id ";
->>>>>>> 131527bd
 				}
 				// osmline, osm_type is 'I' for Interpolation Line
 				$sSQL .= " union ";
@@ -505,48 +490,6 @@
 				$sSQL .= " group by place_id, housenumber_for_place, calculated_country_code "; //is this group by really needed?, place_id + housenumber (in combination) are unique
 				if (!$this->bDeDupe) $sSQL .= ", place_id ";
 
-<<<<<<< HEAD
-				// tiger
-				$sSQL .= " union ";
-				$sSQL .= "select 'T' as osm_type, place_id as osm_id, 'place' as class, 'house' as type, null as admin_level, 30 as rank_search, 30 as rank_address, min(place_id) as place_id, min(parent_place_id) as parent_place_id, 'us' as country_code";
-				$sSQL .= ", get_address_by_language(place_id, housenumber_for_place, $sLanguagePrefArraySQL) as langaddress ";
-				$sSQL .= ", null as placename";
-				$sSQL .= ", null as ref";
-				if ($this->bIncludeExtraTags) $sSQL .= ", null as extra";
-				if ($this->bIncludeNameDetails) $sSQL .= ", null as names";
-				$sSQL .= ", avg(st_x(centroid)) as lon, avg(st_y(centroid)) as lat,";
-				$sSQL .= $sImportanceSQL."-1.15 as importance ";
-				$sSQL .= ", (select max(p.importance*(p.rank_address+2)) from place_addressline s, placex p where s.place_id = min(blub.parent_place_id) and p.place_id = s.address_place_id and s.isaddress and p.importance is not null) as addressimportance ";
-				$sSQL .= ", null as extra_place ";
-				$sSQL .= " from (select place_id";
-				//interpolate the Tiger housenumbers here
-				$sSQL .= ", CASE WHEN startnumber != endnumber THEN ST_LineInterpolatePoint(linegeo, (housenumber_for_place-startnumber::float)/(endnumber-startnumber)::float) ";
-				$sSQL .= " ELSE ST_LineInterpolatePoint(linegeo, 0.5) END as centroid";
-				$sSQL .= ", parent_place_id, housenumber_for_place ";
-				$sSQL .= " from (location_property_tiger ";
-				$sSQL .= " join (values ".$sHousenumbers.") as housenumbers(place_id, housenumber_for_place) using(place_id)) ";
-				$sSQL .= " where housenumber_for_place>=0 and 30 between $this->iMinAddressRank and $this->iMaxAddressRank) as blub"; //postgres wants an alias here
-				$sSQL .= " group by place_id, housenumber_for_place"; //is this group by really needed?, place_id + housenumber (in combination) are unique
-				if (!$this->bDeDupe) $sSQL .= ", place_id ";
-
-				// aux
-				$sSQL .= " union ";
-				$sSQL .= "select 'L' as osm_type, place_id as osm_id, 'place' as class, 'house' as type, null as admin_level, 0 as rank_search, 0 as rank_address, min(place_id) as place_id, min(parent_place_id) as parent_place_id, 'us' as country_code, ";
-				$sSQL .= "get_address_by_language(place_id, -1, $sLanguagePrefArraySQL) as langaddress, ";
-				$sSQL .= "null as placename, ";
-				$sSQL .= "null as ref, ";
-				if ($this->bIncludeExtraTags) $sSQL .= "null as extra, ";
-				if ($this->bIncludeNameDetails) $sSQL .= "null as names, ";
-				$sSQL .= "avg(ST_X(centroid)) as lon, avg(ST_Y(centroid)) as lat, ";
-				$sSQL .= $sImportanceSQL."-1.10 as importance, ";
-				$sSQL .= "(select max(p.importance*(p.rank_address+2)) from place_addressline s, placex p where s.place_id = min(location_property_aux.parent_place_id) and p.place_id = s.address_place_id and s.isaddress and p.importance is not null) as addressimportance, ";
-				$sSQL .= "null as extra_place ";
-				$sSQL .= "from location_property_aux where place_id in ($sPlaceIDs) ";
-				$sSQL .= "and 30 between $this->iMinAddressRank and $this->iMaxAddressRank ";
-				$sSQL .= "group by place_id";
-				if (!$this->bDeDupe) $sSQL .= ", place_id";
-				$sSQL .= ", get_address_by_language(place_id, -1, $sLanguagePrefArraySQL) ";
-=======
 				if (CONST_Use_Aux_Location_data)
 				{
 					$sSQL .= " union ";
@@ -566,7 +509,6 @@
 					if (!$this->bDeDupe) $sSQL .= ", place_id";
 					$sSQL .= ", get_address_by_language(place_id, -1, $sLanguagePrefArraySQL) ";
 				}
->>>>>>> 131527bd
 			}
 
 			$sSQL .= " order by importance desc";
@@ -1556,14 +1498,10 @@
 									if (CONST_Debug) var_dump($sSQL);
 									$aPlaceIDs = $this->oDB->getCol($sSQL);
 								}
-<<<<<<< HEAD
-								//if nothing found search in Tiger data for this housenumber(location_property_tiger)
-								if (!sizeof($aPlaceIDs))
-=======
+
 								//if nothing was found in placex or location_property_aux, then search in Tiger data for this housenumber(location_property_tiger)
 								$searchedHousenumber = intval($aSearch['sHouseNumber']);
 								if (CONST_Use_US_Tiger_Data && !sizeof($aPlaceIDs))
->>>>>>> 131527bd
 								{
 									//new query for lines, not housenumbers anymore
 									if($searchedHousenumber%2 == 0){
@@ -1736,13 +1674,6 @@
 						$sSQL .= "and (placex.rank_address between $this->iMinAddressRank and $this->iMaxAddressRank ";
 						if (14 >= $this->iMinAddressRank && 14 <= $this->iMaxAddressRank) $sSQL .= " OR (extratags->'place') = 'city'";
 						if ($this->aAddressRankList) $sSQL .= " OR placex.rank_address in (".join(',',$this->aAddressRankList).")";
-<<<<<<< HEAD
-						$sSQL .= ") UNION select place_id from location_property_tiger where place_id in (".join(',',array_keys($aResultPlaceIDs)).") ";
-						$sSQL .= "and (30 between $this->iMinAddressRank and $this->iMaxAddressRank ";
-						if ($this->aAddressRankList) $sSQL .= " OR 30 in (".join(',',$this->aAddressRankList).")";
-						$sSQL .= ") UNION select place_id from location_property_osmline where place_id in (".join(',',array_keys($aResultPlaceIDs)).") ";
-						$sSQL .= "and (30 between $this->iMinAddressRank and $this->iMaxAddressRank)";
-=======
 						if (CONST_Use_US_Tiger_Data)
 						{
 							$sSQL .= ") UNION select place_id from location_property_tiger where place_id in (".join(',',array_keys($aResultPlaceIDs)).") ";
@@ -1750,7 +1681,6 @@
 							if ($this->aAddressRankList) $sSQL .= " OR 30 in (".join(',',$this->aAddressRankList).")";
 						}
 						$sSQL .= ")";
->>>>>>> 131527bd
 						if (CONST_Debug) var_dump($sSQL);
 						$aFilteredPlaceIDs = $this->oDB->getCol($sSQL);
 						$tempIDs = array();
