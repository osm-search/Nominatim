<?php
    header("content-type: text/html; charset=UTF-8");
?>
<?php include(CONST_BasePath.'/lib/template/includes/html-header.php'); ?>
    <link href="css/common.css" rel="stylesheet" type="text/css" />
    <link href="css/search.css" rel="stylesheet" type="text/css" />
</head>

<body id="reverse-page">

    <?php include(CONST_BasePath.'/lib/template/includes/html-top-navigation.php'); ?>

    <form class="form-inline" role="search" accept-charset="UTF-8" action="<?php echo CONST_Website_BaseURL; ?>reverse.php">
        <div class="form-group">
            <input name="format" type="hidden" value="html">
<<<<<<< HEAD
            <input name="lat" type="text" class="form-control input-sm" placeholder="latitude" value="<?php echo $fLat; ?>" >
            <input name="lon" type="text" class="form-control input-sm" placeholder="longitude" value="<?php echo $fLon; ?>" >
=======
            <input name="lat" type="text" class="form-control input-sm" placeholder="latitude"  value="<?php echo htmlspecialchars($_GET['lat']); ?>" >
            <span id="switch-coords">&lt;&gt;</span>
            <input name="lon" type="text" class="form-control input-sm" placeholder="longitude" value="<?php echo htmlspecialchars($_GET['lon']); ?>" >
>>>>>>> cfb0f3f9
            max zoom

            <select name="zoom" class="form-control input-sm" value="<?php echo $iZoom; ?>">
                <option value="" <?php echo ($iZoom === 0) && 'selected' ?> >--</option>
                <?php

                    $aZoomLevels = array(
                         0 => "Continent / Sea",
                         1 => "",
                         2 => "",
                         3 => "Country",
                         4 => "",
                         5 => "State",
                         6 => "Region",
                         7 => "",
                         8 => "County",
                         9 => "",
                        10 => "City",
                        11 => "",
                        12 => "Town / Village",
                        13 => "",
                        14 => "Suburb",
                        15 => "",
                        16 => "Street",
                        17 => "",
                        18 => "Building",
                        19 => "",
                        20 => "",
                        21 => "",
                    );

                    foreach($aZoomLevels as $iZoomLevel => $sLabel)
                    {
                        $bSel = $iZoom === $iZoomLevel;
                        echo '<option value="'.$iZoomLevel.'"'.($bSel?'selected':'').'>'.$iZoomLevel.' '.$sLabel.'</option>'."\n";
                    }
                ?>
            </select>
        </div>
        <div class="form-group search-button-group">
            <button type="submit" class="btn btn-primary btn-sm">Search</button>
        </div>
        <div class="search-type-link">
            <a href="<?php echo CONST_Website_BaseURL; ?>search.php">forward search</a>
        </div>
    </form>


    <div id="content">

<?php if (count($aPlace)>0) { ?>

        <div id="searchresults" class="sidebar">
        <?php
            $aResult = $aPlace;

            echo '<div class="result" data-position="0">';

            echo (isset($aResult['icon'])?'<img alt="icon" src="'.$aResult['icon'].'"/>':'');
            echo ' <span class="name">'.htmlspecialchars($aResult['langaddress']).'</span>';
            if (isset($aResult['label']))
                echo ' <span class="type">('.$aResult['label'].')</span>';
            else if ($aResult['type'] == 'yes')
                echo ' <span class="type">('.ucwords(str_replace('_',' ',$aResult['class'])).')</span>';
            else
                echo ' <span class="type">('.ucwords(str_replace('_',' ',$aResult['type'])).')</span>';
            echo '<p>'.$aResult['lat'].','.$aResult['lon'].'</p>';
            echo ' <a class="btn btn-default btn-xs details" href="details.php?place_id='.$aResult['place_id'].'">details</a>';
            echo '</div>';
        ?>
        </div>

<?php } else { ?>

        <div id="intro" class="sidebar">
            Search for coordinates or click anywhere on the map.
        </div>

<?php } ?>

        <div id="map-wrapper">
            <div id="map-position">
                <div id="map-position-inner"></div>
                <div id="map-position-close"><a href="#">hide</a></div>
            </div>
            <div id="map"></div>
        </div>

    </div> <!-- /content -->







    <script type="text/javascript">
    <?php

        $aNominatimMapInit = array(
            'zoom' => $iZoom !== false ? $iZoom : CONST_Default_Zoom,
            'lat'  => $fLat !== false ? $fLat : CONST_Default_Lat,
            'lon'  => $fLon !== false ? $fLon : CONST_Default_Lon,
            'tile_url' => $sTileURL,
            'tile_attribution' => $sTileAttribution
        );
        echo 'var nominatim_map_init = ' . json_encode($aNominatimMapInit, JSON_PRETTY_PRINT) . ';';

        echo 'var nominatim_results = ' . json_encode([$aPlace], JSON_PRETTY_PRINT) . ';'; 
    ?>
    </script>
    <?php include(CONST_BasePath.'/lib/template/includes/html-footer.php'); ?>

</body>
</html><|MERGE_RESOLUTION|>--- conflicted
+++ resolved
@@ -13,18 +13,13 @@
     <form class="form-inline" role="search" accept-charset="UTF-8" action="<?php echo CONST_Website_BaseURL; ?>reverse.php">
         <div class="form-group">
             <input name="format" type="hidden" value="html">
-<<<<<<< HEAD
             <input name="lat" type="text" class="form-control input-sm" placeholder="latitude" value="<?php echo $fLat; ?>" >
+            <span id="switch-coords">&lt;&gt;</span>
             <input name="lon" type="text" class="form-control input-sm" placeholder="longitude" value="<?php echo $fLon; ?>" >
-=======
-            <input name="lat" type="text" class="form-control input-sm" placeholder="latitude"  value="<?php echo htmlspecialchars($_GET['lat']); ?>" >
-            <span id="switch-coords">&lt;&gt;</span>
-            <input name="lon" type="text" class="form-control input-sm" placeholder="longitude" value="<?php echo htmlspecialchars($_GET['lon']); ?>" >
->>>>>>> cfb0f3f9
             max zoom
 
             <select name="zoom" class="form-control input-sm" value="<?php echo $iZoom; ?>">
-                <option value="" <?php echo ($iZoom === 0) && 'selected' ?> >--</option>
+                <option value="" <?php if (!isset($iZoom)) echo 'selected' ?> >--</option>
                 <?php
 
                     $aZoomLevels = array(
