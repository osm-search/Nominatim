Feature: Simple Reverse Tests
    Simple tests for internal server errors and response format.
    These tests should pass on any Nominatim installation.

    Scenario Outline: Simple reverse-geocoding
        When looking up xml coordinates <lat>,<lon>
        Then the result is valid xml
        When looking up json coordinates <lat>,<lon>
        Then the result is valid json
        When looking up jsonv2 coordinates <lat>,<lon>
        Then the result is valid json

    Examples:
     | lat      | lon
     | 0.0      | 0.0
     | 45.3     | 3.5
     | -79.34   | 23.5
     | 0.23     | -178.555

    Scenario Outline: Wrapping of legal jsonp requests
        Given the request parameters
        | json_callback
        | foo
        When looking up <format> coordinates 67.3245,0.456
        Then the result is valid json

    Examples:
      | format
      | json
      | jsonv2

    Scenario: Reverse-geocoding without address
        Given the request parameters
          | addressdetails
          | 0
        When looking up xml coordinates 36.791966,127.171726
        Then the result is valid xml
        When looking up json coordinates 36.791966,127.171726
        Then the result is valid json
        When looking up jsonv2 coordinates 36.791966,127.171726
        Then the result is valid json

    Scenario: Reverse-geocoding with zoom
        Given the request parameters
          | zoom
          | 10
        When looking up xml coordinates 36.791966,127.171726
        Then the result is valid xml
        When looking up json coordinates 36.791966,127.171726
        Then the result is valid json
        When looking up jsonv2 coordinates 36.791966,127.171726
        Then the result is valid json
<<<<<<< HEAD
=======

    Scenario: Missing lon parameter
        Given the request parameters
          | lat
          | 51.51
        When sending an API call reverse
        Then exactly 0 results are returned

    Scenario: Missing lat parameter
        Given the request parameters
          | lon
          | -79.39114
        When sending an API call reverse
        Then exactly 0 results are returned

    Scenario: Missing osm_id parameter
        Given the request parameters
          | osm_type
          | N
        When sending an API call reverse
        Then exactly 0 results are returned

    Scenario: Missing osm_type parameter
        Given the request parameters
          | osm_id
          | 3498564
        When sending an API call reverse
        Then exactly 0 results are returned

    Scenario Outline: Bad format for lat or lon
        Given the request parameters
          | lat   | lon   |
          | <lat> | <lon> |
        When sending an API call reverse
        Then exactly 0 results are returned

    Examples:
     | lat      | lon
     | 48.9660  | 8,4482
     | 48,9660  | 8.4482
     | 48,9660  | 8,4482
     | 48.966.0 | 8.4482
     | 48.966   | 8.448.2
     | Nan      | 8.448
     | 48.966   | Nan
>>>>>>> 1fcb712f
<|MERGE_RESOLUTION|>--- conflicted
+++ resolved
@@ -50,8 +50,6 @@
         Then the result is valid json
         When looking up jsonv2 coordinates 36.791966,127.171726
         Then the result is valid json
-<<<<<<< HEAD
-=======
 
     Scenario: Missing lon parameter
         Given the request parameters
@@ -96,5 +94,4 @@
      | 48.966.0 | 8.4482
      | 48.966   | 8.448.2
      | Nan      | 8.448
-     | 48.966   | Nan
->>>>>>> 1fcb712f
+     | 48.966   | Nan