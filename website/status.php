<?php

@define('CONST_ConnectionBucket_PageType', 'Status');

require_once(dirname(dirname(__FILE__)).'/settings/settings.php');
require_once(CONST_BasePath.'/lib/init-website.php');
require_once(CONST_BasePath.'/lib/ParameterParser.php');
require_once(CONST_BasePath.'/lib/Status.php');

$oParams = new Nominatim\ParameterParser();
$sOutputFormat = $oParams->getSet('format', array('text', 'json'), 'text');

$oDB =& DB::connect(CONST_Database_DSN, false);
$oStatus = new Nominatim\Status($oDB);

<<<<<<< HEAD
$sStatus = $oStatus->status();
$bGotError = ($sStatus != 'OK');

$aResponse = [
              'status' => 'ok',
              'code' => 200,
              'message' => $sStatus
             ];

if (!$bGotError && $sOutputFormat == 'json') {
    try {
        $aResponse['data_updated_date'] = $oStatus->dataDate();
    } catch (Exception $oErr) {
        $bGotError = true;
        $sStatus = $oErr->getMessage();
    }
}



if ($bGotError) {
    $aResponse = [
                  'status' => 'error',
                  'code' => 500,
                  'message' => $sStatus
                 ];
}


if ($bGotError) {
=======
$aResponse = [
              'status' => 'ok',
              'code' => 200,
              'message' => 'OK'
             ];

$sErrorMsg = $oStatus->status(); // can be nil


if ($sOutputFormat == 'json' && !$sErrorMsg) {
    try {
        $aResponse['data_updated_date'] = $oStatus->dataDate();
    } catch (Exception $oErr) {
        $sErrorMsg = $oErr->getMessage();
    }
}



if ($sErrorMsg) {
    $aResponse = [
                  'status' => 'error',
                  'code' => 500,
                  'message' => $sErrorMsg
                 ];
}


if ($sErrorMsg) {
>>>>>>> a417d835
    header('HTTP/1.0 500 Internal Server Error');
}

if ($sOutputFormat == 'json') {
    header('content-type: application/json; charset=UTF-8');
    javascript_renderData($aResponse);
} else {
    header('content-type: text/plain; charset=UTF-8');
<<<<<<< HEAD
    echo ($bGotError ? 'ERROR: '.$sStatus : 'OK');
=======
    if ($sErrorMsg) echo 'ERROR: ';
    echo $aResponse['message'];
>>>>>>> a417d835
}

exit;<|MERGE_RESOLUTION|>--- conflicted
+++ resolved
@@ -13,38 +13,6 @@
 $oDB =& DB::connect(CONST_Database_DSN, false);
 $oStatus = new Nominatim\Status($oDB);
 
-<<<<<<< HEAD
-$sStatus = $oStatus->status();
-$bGotError = ($sStatus != 'OK');
-
-$aResponse = [
-              'status' => 'ok',
-              'code' => 200,
-              'message' => $sStatus
-             ];
-
-if (!$bGotError && $sOutputFormat == 'json') {
-    try {
-        $aResponse['data_updated_date'] = $oStatus->dataDate();
-    } catch (Exception $oErr) {
-        $bGotError = true;
-        $sStatus = $oErr->getMessage();
-    }
-}
-
-
-
-if ($bGotError) {
-    $aResponse = [
-                  'status' => 'error',
-                  'code' => 500,
-                  'message' => $sStatus
-                 ];
-}
-
-
-if ($bGotError) {
-=======
 $aResponse = [
               'status' => 'ok',
               'code' => 200,
@@ -74,7 +42,6 @@
 
 
 if ($sErrorMsg) {
->>>>>>> a417d835
     header('HTTP/1.0 500 Internal Server Error');
 }
 
@@ -83,12 +50,8 @@
     javascript_renderData($aResponse);
 } else {
     header('content-type: text/plain; charset=UTF-8');
-<<<<<<< HEAD
-    echo ($bGotError ? 'ERROR: '.$sStatus : 'OK');
-=======
     if ($sErrorMsg) echo 'ERROR: ';
     echo $aResponse['message'];
->>>>>>> a417d835
 }
 
 exit;